/*
 * Copyright © 2010 Intel Corporation
 *
 * Permission is hereby granted, free of charge, to any person obtaining a
 * copy of this software and associated documentation files (the "Software"),
 * to deal in the Software without restriction, including without limitation
 * the rights to use, copy, modify, merge, publish, distribute, sublicense,
 * and/or sell copies of the Software, and to permit persons to whom the
 * Software is furnished to do so, subject to the following conditions:
 *
 * The above copyright notice and this permission notice (including the next
 * paragraph) shall be included in all copies or substantial portions of the
 * Software.
 *
 * THE SOFTWARE IS PROVIDED "AS IS", WITHOUT WARRANTY OF ANY KIND, EXPRESS OR
 * IMPLIED, INCLUDING BUT NOT LIMITED TO THE WARRANTIES OF MERCHANTABILITY,
 * FITNESS FOR A PARTICULAR PURPOSE AND NONINFRINGEMENT.  IN NO EVENT SHALL
 * THE AUTHORS OR COPYRIGHT HOLDERS BE LIABLE FOR ANY CLAIM, DAMAGES OR OTHER
 * LIABILITY, WHETHER IN AN ACTION OF CONTRACT, TORT OR OTHERWISE, ARISING
 * FROM, OUT OF OR IN CONNECTION WITH THE SOFTWARE OR THE USE OR OTHER DEALINGS
 * IN THE SOFTWARE.
 */

#include "compiler/glsl/ir.h"
#include "main/shaderimage.h"
#include "brw_fs.h"
#include "brw_fs_surface_builder.h"
#include "brw_nir.h"
#include "brw_program.h"

using namespace brw;
using namespace brw::surface_access;

void
fs_visitor::emit_nir_code()
{
   /* emit the arrays used for inputs and outputs - load/store intrinsics will
    * be converted to reads/writes of these arrays
    */
   nir_setup_inputs();
   nir_setup_outputs();
   nir_setup_uniforms();
   nir_emit_system_values();

   /* get the main function and emit it */
   nir_foreach_function(nir, function) {
      assert(strcmp(function->name, "main") == 0);
      assert(function->impl);
      nir_emit_impl(function->impl);
   }
}

void
fs_visitor::nir_setup_inputs()
{
   if (stage != MESA_SHADER_FRAGMENT)
      return;

   nir_inputs = bld.vgrf(BRW_REGISTER_TYPE_F, nir->num_inputs);

   nir_foreach_variable(var, &nir->inputs) {
      fs_reg input = offset(nir_inputs, bld, var->data.driver_location);

      fs_reg reg;
      if (var->data.location == VARYING_SLOT_POS) {
         reg = *emit_fragcoord_interpolation(var->data.pixel_center_integer,
                                             var->data.origin_upper_left);
         emit_percomp(bld, fs_inst(BRW_OPCODE_MOV, bld.dispatch_width(),
                                   input, reg), 0xF);
      } else if (var->data.location == VARYING_SLOT_LAYER) {
         struct brw_reg reg = suboffset(interp_reg(VARYING_SLOT_LAYER, 1), 3);
         reg.type = BRW_REGISTER_TYPE_D;
         bld.emit(FS_OPCODE_CINTERP, retype(input, BRW_REGISTER_TYPE_D), reg);
      } else if (var->data.location == VARYING_SLOT_VIEWPORT) {
         struct brw_reg reg = suboffset(interp_reg(VARYING_SLOT_VIEWPORT, 2), 3);
         reg.type = BRW_REGISTER_TYPE_D;
         bld.emit(FS_OPCODE_CINTERP, retype(input, BRW_REGISTER_TYPE_D), reg);
      } else {
         int location = var->data.location;
         emit_general_interpolation(&input, var->name, var->type,
                                    (glsl_interp_qualifier) var->data.interpolation,
                                    &location, var->data.centroid,
                                    var->data.sample);
      }
   }
}

void
fs_visitor::nir_setup_single_output_varying(fs_reg *reg,
                                            const glsl_type *type,
                                            unsigned *location)
{
   if (type->is_array() || type->is_matrix()) {
      const struct glsl_type *elem_type = glsl_get_array_element(type);
      const unsigned length = glsl_get_length(type);

      for (unsigned i = 0; i < length; i++) {
         nir_setup_single_output_varying(reg, elem_type, location);
      }
   } else if (type->is_record()) {
      for (unsigned i = 0; i < type->length; i++) {
         const struct glsl_type *field_type = type->fields.structure[i].type;
         nir_setup_single_output_varying(reg, field_type, location);
      }
   } else {
      assert(type->is_scalar() || type->is_vector());
      this->outputs[*location] = *reg;
      this->output_components[*location] = type->vector_elements;
      *reg = offset(*reg, bld, 4);
      (*location)++;
   }
}

void
fs_visitor::nir_setup_outputs()
{
   brw_wm_prog_key *key = (brw_wm_prog_key*) this->key;

   nir_outputs = bld.vgrf(BRW_REGISTER_TYPE_F, nir->num_outputs);

   nir_foreach_variable(var, &nir->outputs) {
      fs_reg reg = offset(nir_outputs, bld, var->data.driver_location);

      switch (stage) {
      case MESA_SHADER_VERTEX:
      case MESA_SHADER_TESS_EVAL:
      case MESA_SHADER_GEOMETRY: {
         unsigned location = var->data.location;
         nir_setup_single_output_varying(&reg, var->type, &location);
         break;
      }
      case MESA_SHADER_FRAGMENT:
         if (key->force_dual_color_blend &&
             var->data.location == FRAG_RESULT_DATA1) {
            this->dual_src_output = reg;
            this->do_dual_src = true;
         } else if (var->data.index > 0) {
            assert(var->data.location == FRAG_RESULT_DATA0);
            assert(var->data.index == 1);
            this->dual_src_output = reg;
            this->do_dual_src = true;
         } else if (var->data.location == FRAG_RESULT_COLOR) {
            /* Writing gl_FragColor outputs to all color regions. */
            for (unsigned int i = 0; i < MAX2(key->nr_color_regions, 1); i++) {
               this->outputs[i] = reg;
               this->output_components[i] = 4;
            }
         } else if (var->data.location == FRAG_RESULT_DEPTH) {
            this->frag_depth = reg;
         } else if (var->data.location == FRAG_RESULT_STENCIL) {
            this->frag_stencil = reg;
         } else if (var->data.location == FRAG_RESULT_SAMPLE_MASK) {
            this->sample_mask = reg;
         } else {
            int vector_elements = var->type->without_array()->vector_elements;

            /* gl_FragData or a user-defined FS output */
            assert(var->data.location >= FRAG_RESULT_DATA0 &&
                   var->data.location < FRAG_RESULT_DATA0+BRW_MAX_DRAW_BUFFERS);

            /* General color output. */
            for (unsigned int i = 0; i < MAX2(1, var->type->length); i++) {
               int output = var->data.location - FRAG_RESULT_DATA0 + i;
               this->outputs[output] = offset(reg, bld, vector_elements * i);
               this->output_components[output] = vector_elements;
            }
         }
         break;
      default:
         unreachable("unhandled shader stage");
      }
   }
}

void
fs_visitor::nir_setup_uniforms()
{
   if (dispatch_width != 8)
      return;

   uniforms = nir->num_uniforms / 4;
}

static bool
emit_system_values_block(nir_block *block, void *void_visitor)
{
   fs_visitor *v = (fs_visitor *)void_visitor;
   fs_reg *reg;

   nir_foreach_instr(block, instr) {
      if (instr->type != nir_instr_type_intrinsic)
         continue;

      nir_intrinsic_instr *intrin = nir_instr_as_intrinsic(instr);
      switch (intrin->intrinsic) {
      case nir_intrinsic_load_vertex_id:
         unreachable("should be lowered by lower_vertex_id().");

      case nir_intrinsic_load_vertex_id_zero_base:
         assert(v->stage == MESA_SHADER_VERTEX);
         reg = &v->nir_system_values[SYSTEM_VALUE_VERTEX_ID_ZERO_BASE];
         if (reg->file == BAD_FILE)
            *reg = *v->emit_vs_system_value(SYSTEM_VALUE_VERTEX_ID_ZERO_BASE);
         break;

      case nir_intrinsic_load_base_vertex:
         assert(v->stage == MESA_SHADER_VERTEX);
         reg = &v->nir_system_values[SYSTEM_VALUE_BASE_VERTEX];
         if (reg->file == BAD_FILE)
            *reg = *v->emit_vs_system_value(SYSTEM_VALUE_BASE_VERTEX);
         break;

      case nir_intrinsic_load_instance_id:
         assert(v->stage == MESA_SHADER_VERTEX);
         reg = &v->nir_system_values[SYSTEM_VALUE_INSTANCE_ID];
         if (reg->file == BAD_FILE)
            *reg = *v->emit_vs_system_value(SYSTEM_VALUE_INSTANCE_ID);
         break;

      case nir_intrinsic_load_base_instance:
         assert(v->stage == MESA_SHADER_VERTEX);
         reg = &v->nir_system_values[SYSTEM_VALUE_BASE_INSTANCE];
         if (reg->file == BAD_FILE)
            *reg = *v->emit_vs_system_value(SYSTEM_VALUE_BASE_INSTANCE);
         break;

      case nir_intrinsic_load_draw_id:
         assert(v->stage == MESA_SHADER_VERTEX);
         reg = &v->nir_system_values[SYSTEM_VALUE_DRAW_ID];
         if (reg->file == BAD_FILE)
            *reg = *v->emit_vs_system_value(SYSTEM_VALUE_DRAW_ID);
         break;

      case nir_intrinsic_load_invocation_id:
         assert(v->stage == MESA_SHADER_GEOMETRY);
         reg = &v->nir_system_values[SYSTEM_VALUE_INVOCATION_ID];
         if (reg->file == BAD_FILE) {
            const fs_builder abld = v->bld.annotate("gl_InvocationID", NULL);
            fs_reg g1(retype(brw_vec8_grf(1, 0), BRW_REGISTER_TYPE_UD));
            fs_reg iid = abld.vgrf(BRW_REGISTER_TYPE_UD, 1);
            abld.SHR(iid, g1, brw_imm_ud(27u));
            *reg = iid;
         }
         break;

      case nir_intrinsic_load_sample_pos:
         assert(v->stage == MESA_SHADER_FRAGMENT);
         reg = &v->nir_system_values[SYSTEM_VALUE_SAMPLE_POS];
         if (reg->file == BAD_FILE)
            *reg = *v->emit_samplepos_setup();
         break;

      case nir_intrinsic_load_sample_id:
         assert(v->stage == MESA_SHADER_FRAGMENT);
         reg = &v->nir_system_values[SYSTEM_VALUE_SAMPLE_ID];
         if (reg->file == BAD_FILE)
            *reg = *v->emit_sampleid_setup();
         break;

      case nir_intrinsic_load_sample_mask_in:
         assert(v->stage == MESA_SHADER_FRAGMENT);
         assert(v->devinfo->gen >= 7);
         reg = &v->nir_system_values[SYSTEM_VALUE_SAMPLE_MASK_IN];
         if (reg->file == BAD_FILE)
            *reg = fs_reg(retype(brw_vec8_grf(v->payload.sample_mask_in_reg, 0),
                                 BRW_REGISTER_TYPE_D));
         break;

      case nir_intrinsic_load_local_invocation_id:
         assert(v->stage == MESA_SHADER_COMPUTE);
         reg = &v->nir_system_values[SYSTEM_VALUE_LOCAL_INVOCATION_ID];
         if (reg->file == BAD_FILE)
            *reg = *v->emit_cs_local_invocation_id_setup();
         break;

      case nir_intrinsic_load_work_group_id:
         assert(v->stage == MESA_SHADER_COMPUTE);
         reg = &v->nir_system_values[SYSTEM_VALUE_WORK_GROUP_ID];
         if (reg->file == BAD_FILE)
            *reg = *v->emit_cs_work_group_id_setup();
         break;

      case nir_intrinsic_load_helper_invocation:
         assert(v->stage == MESA_SHADER_FRAGMENT);
         reg = &v->nir_system_values[SYSTEM_VALUE_HELPER_INVOCATION];
         if (reg->file == BAD_FILE) {
            const fs_builder abld =
               v->bld.annotate("gl_HelperInvocation", NULL);

            /* On Gen6+ (gl_HelperInvocation is only exposed on Gen7+) the
             * pixel mask is in g1.7 of the thread payload.
             *
             * We move the per-channel pixel enable bit to the low bit of each
             * channel by shifting the byte containing the pixel mask by the
             * vector immediate 0x76543210UV.
             *
             * The region of <1,8,0> reads only 1 byte (the pixel masks for
             * subspans 0 and 1) in SIMD8 and an additional byte (the pixel
             * masks for 2 and 3) in SIMD16.
             */
            fs_reg shifted = abld.vgrf(BRW_REGISTER_TYPE_UW, 1);
            abld.SHR(shifted,
                     stride(byte_offset(retype(brw_vec1_grf(1, 0),
                                               BRW_REGISTER_TYPE_UB), 28),
                            1, 8, 0),
                     brw_imm_uv(0x76543210));

            /* A set bit in the pixel mask means the channel is enabled, but
             * that is the opposite of gl_HelperInvocation so we need to invert
             * the mask.
             *
             * The negate source-modifier bit of logical instructions on Gen8+
             * performs 1's complement negation, so we can use that instead of
             * a NOT instruction.
             */
            fs_reg inverted = negate(shifted);
            if (v->devinfo->gen < 8) {
               inverted = abld.vgrf(BRW_REGISTER_TYPE_UW);
               abld.NOT(inverted, shifted);
            }

            /* We then resolve the 0/1 result to 0/~0 boolean values by ANDing
             * with 1 and negating.
             */
            fs_reg anded = abld.vgrf(BRW_REGISTER_TYPE_UD, 1);
            abld.AND(anded, inverted, brw_imm_uw(1));

            fs_reg dst = abld.vgrf(BRW_REGISTER_TYPE_D, 1);
            abld.MOV(dst, negate(retype(anded, BRW_REGISTER_TYPE_D)));
            *reg = dst;
         }
         break;

      default:
         break;
      }
   }

   return true;
}

void
fs_visitor::nir_emit_system_values()
{
   nir_system_values = ralloc_array(mem_ctx, fs_reg, SYSTEM_VALUE_MAX);
   for (unsigned i = 0; i < SYSTEM_VALUE_MAX; i++) {
      nir_system_values[i] = fs_reg();
   }

   nir_foreach_function(nir, function) {
      assert(strcmp(function->name, "main") == 0);
      assert(function->impl);
      nir_foreach_block(function->impl, emit_system_values_block, this);
   }
}

void
fs_visitor::nir_emit_impl(nir_function_impl *impl)
{
   nir_locals = ralloc_array(mem_ctx, fs_reg, impl->reg_alloc);
   for (unsigned i = 0; i < impl->reg_alloc; i++) {
      nir_locals[i] = fs_reg();
   }

   foreach_list_typed(nir_register, reg, node, &impl->registers) {
      unsigned array_elems =
         reg->num_array_elems == 0 ? 1 : reg->num_array_elems;
      unsigned size = array_elems * reg->num_components;
      nir_locals[reg->index] = bld.vgrf(BRW_REGISTER_TYPE_F, size);
   }

   nir_ssa_values = reralloc(mem_ctx, nir_ssa_values, fs_reg,
                             impl->ssa_alloc);

   nir_emit_cf_list(&impl->body);
}

void
fs_visitor::nir_emit_cf_list(exec_list *list)
{
   exec_list_validate(list);
   foreach_list_typed(nir_cf_node, node, node, list) {
      switch (node->type) {
      case nir_cf_node_if:
         nir_emit_if(nir_cf_node_as_if(node));
         break;

      case nir_cf_node_loop:
         nir_emit_loop(nir_cf_node_as_loop(node));
         break;

      case nir_cf_node_block:
         nir_emit_block(nir_cf_node_as_block(node));
         break;

      default:
         unreachable("Invalid CFG node block");
      }
   }
}

void
fs_visitor::nir_emit_if(nir_if *if_stmt)
{
   /* first, put the condition into f0 */
   fs_inst *inst = bld.MOV(bld.null_reg_d(),
                            retype(get_nir_src(if_stmt->condition),
                                   BRW_REGISTER_TYPE_D));
   inst->conditional_mod = BRW_CONDITIONAL_NZ;

   bld.IF(BRW_PREDICATE_NORMAL);

   nir_emit_cf_list(&if_stmt->then_list);

   /* note: if the else is empty, dead CF elimination will remove it */
   bld.emit(BRW_OPCODE_ELSE);

   nir_emit_cf_list(&if_stmt->else_list);

   bld.emit(BRW_OPCODE_ENDIF);
}

void
fs_visitor::nir_emit_loop(nir_loop *loop)
{
   bld.emit(BRW_OPCODE_DO);

   nir_emit_cf_list(&loop->body);

   bld.emit(BRW_OPCODE_WHILE);
}

void
fs_visitor::nir_emit_block(nir_block *block)
{
   nir_foreach_instr(block, instr) {
      nir_emit_instr(instr);
   }
}

void
fs_visitor::nir_emit_instr(nir_instr *instr)
{
   const fs_builder abld = bld.annotate(NULL, instr);

   switch (instr->type) {
   case nir_instr_type_alu:
      nir_emit_alu(abld, nir_instr_as_alu(instr));
      break;

   case nir_instr_type_intrinsic:
      switch (stage) {
      case MESA_SHADER_VERTEX:
         nir_emit_vs_intrinsic(abld, nir_instr_as_intrinsic(instr));
         break;
      case MESA_SHADER_TESS_EVAL:
         nir_emit_tes_intrinsic(abld, nir_instr_as_intrinsic(instr));
         break;
      case MESA_SHADER_GEOMETRY:
         nir_emit_gs_intrinsic(abld, nir_instr_as_intrinsic(instr));
         break;
      case MESA_SHADER_FRAGMENT:
         nir_emit_fs_intrinsic(abld, nir_instr_as_intrinsic(instr));
         break;
      case MESA_SHADER_COMPUTE:
         nir_emit_cs_intrinsic(abld, nir_instr_as_intrinsic(instr));
         break;
      default:
         unreachable("unsupported shader stage");
      }
      break;

   case nir_instr_type_tex:
      nir_emit_texture(abld, nir_instr_as_tex(instr));
      break;

   case nir_instr_type_load_const:
      nir_emit_load_const(abld, nir_instr_as_load_const(instr));
      break;

   case nir_instr_type_ssa_undef:
      nir_emit_undef(abld, nir_instr_as_ssa_undef(instr));
      break;

   case nir_instr_type_jump:
      nir_emit_jump(abld, nir_instr_as_jump(instr));
      break;

   default:
      unreachable("unknown instruction type");
   }
}

bool
fs_visitor::optimize_frontfacing_ternary(nir_alu_instr *instr,
                                         const fs_reg &result)
{
   if (!instr->src[0].src.is_ssa ||
       instr->src[0].src.ssa->parent_instr->type != nir_instr_type_intrinsic)
      return false;

   nir_intrinsic_instr *src0 =
      nir_instr_as_intrinsic(instr->src[0].src.ssa->parent_instr);

   if (src0->intrinsic != nir_intrinsic_load_front_face)
      return false;

   nir_const_value *value1 = nir_src_as_const_value(instr->src[1].src);
   if (!value1 || fabsf(value1->f[0]) != 1.0f)
      return false;

   nir_const_value *value2 = nir_src_as_const_value(instr->src[2].src);
   if (!value2 || fabsf(value2->f[0]) != 1.0f)
      return false;

   fs_reg tmp = vgrf(glsl_type::int_type);

   if (devinfo->gen >= 6) {
      /* Bit 15 of g0.0 is 0 if the polygon is front facing. */
      fs_reg g0 = fs_reg(retype(brw_vec1_grf(0, 0), BRW_REGISTER_TYPE_W));

      /* For (gl_FrontFacing ? 1.0 : -1.0), emit:
       *
       *    or(8)  tmp.1<2>W  g0.0<0,1,0>W  0x00003f80W
       *    and(8) dst<1>D    tmp<8,8,1>D   0xbf800000D
       *
       * and negate g0.0<0,1,0>W for (gl_FrontFacing ? -1.0 : 1.0).
       *
       * This negation looks like it's safe in practice, because bits 0:4 will
       * surely be TRIANGLES
       */

      if (value1->f[0] == -1.0f) {
         g0.negate = true;
      }

      tmp.type = BRW_REGISTER_TYPE_W;
      tmp.subreg_offset = 2;
      tmp.stride = 2;

      bld.OR(tmp, g0, brw_imm_uw(0x3f80));

      tmp.type = BRW_REGISTER_TYPE_D;
      tmp.subreg_offset = 0;
      tmp.stride = 1;
   } else {
      /* Bit 31 of g1.6 is 0 if the polygon is front facing. */
      fs_reg g1_6 = fs_reg(retype(brw_vec1_grf(1, 6), BRW_REGISTER_TYPE_D));

      /* For (gl_FrontFacing ? 1.0 : -1.0), emit:
       *
       *    or(8)  tmp<1>D  g1.6<0,1,0>D  0x3f800000D
       *    and(8) dst<1>D  tmp<8,8,1>D   0xbf800000D
       *
       * and negate g1.6<0,1,0>D for (gl_FrontFacing ? -1.0 : 1.0).
       *
       * This negation looks like it's safe in practice, because bits 0:4 will
       * surely be TRIANGLES
       */

      if (value1->f[0] == -1.0f) {
         g1_6.negate = true;
      }

      bld.OR(tmp, g1_6, brw_imm_d(0x3f800000));
   }
   bld.AND(retype(result, BRW_REGISTER_TYPE_D), tmp, brw_imm_d(0xbf800000));

   return true;
}

void
fs_visitor::nir_emit_alu(const fs_builder &bld, nir_alu_instr *instr)
{
   struct brw_wm_prog_key *fs_key = (struct brw_wm_prog_key *) this->key;
   fs_inst *inst;

   fs_reg result = get_nir_dest(instr->dest.dest);
   result.type = brw_type_for_nir_type(nir_op_infos[instr->op].output_type);

   fs_reg op[4];
   for (unsigned i = 0; i < nir_op_infos[instr->op].num_inputs; i++) {
      op[i] = get_nir_src(instr->src[i].src);
      op[i].type = brw_type_for_nir_type(nir_op_infos[instr->op].input_types[i]);
      op[i].abs = instr->src[i].abs;
      op[i].negate = instr->src[i].negate;
   }

   /* We get a bunch of mov's out of the from_ssa pass and they may still
    * be vectorized.  We'll handle them as a special-case.  We'll also
    * handle vecN here because it's basically the same thing.
    */
   switch (instr->op) {
   case nir_op_imov:
   case nir_op_fmov:
   case nir_op_vec2:
   case nir_op_vec3:
   case nir_op_vec4: {
      fs_reg temp = result;
      bool need_extra_copy = false;
      for (unsigned i = 0; i < nir_op_infos[instr->op].num_inputs; i++) {
         if (!instr->src[i].src.is_ssa &&
             instr->dest.dest.reg.reg == instr->src[i].src.reg.reg) {
            need_extra_copy = true;
            temp = bld.vgrf(result.type, 4);
            break;
         }
      }

      for (unsigned i = 0; i < 4; i++) {
         if (!(instr->dest.write_mask & (1 << i)))
            continue;

         if (instr->op == nir_op_imov || instr->op == nir_op_fmov) {
            inst = bld.MOV(offset(temp, bld, i),
                           offset(op[0], bld, instr->src[0].swizzle[i]));
         } else {
            inst = bld.MOV(offset(temp, bld, i),
                           offset(op[i], bld, instr->src[i].swizzle[0]));
         }
         inst->saturate = instr->dest.saturate;
      }

      /* In this case the source and destination registers were the same,
       * so we need to insert an extra set of moves in order to deal with
       * any swizzling.
       */
      if (need_extra_copy) {
         for (unsigned i = 0; i < 4; i++) {
            if (!(instr->dest.write_mask & (1 << i)))
               continue;

            bld.MOV(offset(result, bld, i), offset(temp, bld, i));
         }
      }
      return;
   }
   default:
      break;
   }

   /* At this point, we have dealt with any instruction that operates on
    * more than a single channel.  Therefore, we can just adjust the source
    * and destination registers for that channel and emit the instruction.
    */
   unsigned channel = 0;
   if (nir_op_infos[instr->op].output_size == 0) {
      /* Since NIR is doing the scalarizing for us, we should only ever see
       * vectorized operations with a single channel.
       */
      assert(_mesa_bitcount(instr->dest.write_mask) == 1);
      channel = ffs(instr->dest.write_mask) - 1;

      result = offset(result, bld, channel);
   }

   for (unsigned i = 0; i < nir_op_infos[instr->op].num_inputs; i++) {
      assert(nir_op_infos[instr->op].input_sizes[i] < 2);
      op[i] = offset(op[i], bld, instr->src[i].swizzle[channel]);
   }

   switch (instr->op) {
   case nir_op_i2f:
   case nir_op_u2f:
      inst = bld.MOV(result, op[0]);
      inst->saturate = instr->dest.saturate;
      break;

   case nir_op_f2i:
   case nir_op_f2u:
      bld.MOV(result, op[0]);
      break;

   case nir_op_fsign: {
      /* AND(val, 0x80000000) gives the sign bit.
         *
         * Predicated OR ORs 1.0 (0x3f800000) with the sign bit if val is not
         * zero.
         */
      bld.CMP(bld.null_reg_f(), op[0], brw_imm_f(0.0f), BRW_CONDITIONAL_NZ);

      fs_reg result_int = retype(result, BRW_REGISTER_TYPE_UD);
      op[0].type = BRW_REGISTER_TYPE_UD;
      result.type = BRW_REGISTER_TYPE_UD;
      bld.AND(result_int, op[0], brw_imm_ud(0x80000000u));

      inst = bld.OR(result_int, result_int, brw_imm_ud(0x3f800000u));
      inst->predicate = BRW_PREDICATE_NORMAL;
      if (instr->dest.saturate) {
         inst = bld.MOV(result, result);
         inst->saturate = true;
      }
      break;
   }

   case nir_op_isign:
      /*  ASR(val, 31) -> negative val generates 0xffffffff (signed -1).
       *               -> non-negative val generates 0x00000000.
       *  Predicated OR sets 1 if val is positive.
       */
      bld.CMP(bld.null_reg_d(), op[0], brw_imm_d(0), BRW_CONDITIONAL_G);
      bld.ASR(result, op[0], brw_imm_d(31));
      inst = bld.OR(result, result, brw_imm_d(1));
      inst->predicate = BRW_PREDICATE_NORMAL;
      break;

   case nir_op_frcp:
      inst = bld.emit(SHADER_OPCODE_RCP, result, op[0]);
      inst->saturate = instr->dest.saturate;
      break;

   case nir_op_fexp2:
      inst = bld.emit(SHADER_OPCODE_EXP2, result, op[0]);
      inst->saturate = instr->dest.saturate;
      break;

   case nir_op_flog2:
      inst = bld.emit(SHADER_OPCODE_LOG2, result, op[0]);
      inst->saturate = instr->dest.saturate;
      break;

   case nir_op_fsin: {
      fs_reg tmp = bld.vgrf(BRW_REGISTER_TYPE_F);
      inst = bld.emit(SHADER_OPCODE_SIN, tmp, op[0]);
      if (instr->dest.saturate) {
         inst->dst = result;
         inst->saturate = true;
      } else {
         bld.MUL(result, tmp, brw_imm_f(0.99997));
      }
      break;
   }

   case nir_op_fcos: {
      fs_reg tmp = bld.vgrf(BRW_REGISTER_TYPE_F);
      inst = bld.emit(SHADER_OPCODE_COS, tmp, op[0]);
      if (instr->dest.saturate) {
         inst->dst = result;
         inst->saturate = true;
      } else {
         bld.MUL(result, tmp, brw_imm_f(0.99997));
      }
      break;
   }

   case nir_op_fddx:
      if (fs_key->high_quality_derivatives) {
         inst = bld.emit(FS_OPCODE_DDX_FINE, result, op[0]);
      } else {
         inst = bld.emit(FS_OPCODE_DDX_COARSE, result, op[0]);
      }
      inst->saturate = instr->dest.saturate;
      break;
   case nir_op_fddx_fine:
      inst = bld.emit(FS_OPCODE_DDX_FINE, result, op[0]);
      inst->saturate = instr->dest.saturate;
      break;
   case nir_op_fddx_coarse:
      inst = bld.emit(FS_OPCODE_DDX_COARSE, result, op[0]);
      inst->saturate = instr->dest.saturate;
      break;
   case nir_op_fddy:
      if (fs_key->high_quality_derivatives) {
         inst = bld.emit(FS_OPCODE_DDY_FINE, result, op[0],
                         brw_imm_d(fs_key->render_to_fbo));
      } else {
         inst = bld.emit(FS_OPCODE_DDY_COARSE, result, op[0],
                         brw_imm_d(fs_key->render_to_fbo));
      }
      inst->saturate = instr->dest.saturate;
      break;
   case nir_op_fddy_fine:
      inst = bld.emit(FS_OPCODE_DDY_FINE, result, op[0],
                      brw_imm_d(fs_key->render_to_fbo));
      inst->saturate = instr->dest.saturate;
      break;
   case nir_op_fddy_coarse:
      inst = bld.emit(FS_OPCODE_DDY_COARSE, result, op[0],
                      brw_imm_d(fs_key->render_to_fbo));
      inst->saturate = instr->dest.saturate;
      break;

   case nir_op_fadd:
   case nir_op_iadd:
      inst = bld.ADD(result, op[0], op[1]);
      inst->saturate = instr->dest.saturate;
      break;

   case nir_op_fmul:
      inst = bld.MUL(result, op[0], op[1]);
      inst->saturate = instr->dest.saturate;
      break;

   case nir_op_imul:
      bld.MUL(result, op[0], op[1]);
      break;

   case nir_op_imul_high:
   case nir_op_umul_high:
      bld.emit(SHADER_OPCODE_MULH, result, op[0], op[1]);
      break;

   case nir_op_idiv:
   case nir_op_udiv:
      bld.emit(SHADER_OPCODE_INT_QUOTIENT, result, op[0], op[1]);
      break;

   case nir_op_uadd_carry:
      unreachable("Should have been lowered by carry_to_arith().");

   case nir_op_usub_borrow:
      unreachable("Should have been lowered by borrow_to_arith().");

   case nir_op_umod:
   case nir_op_irem:
      /* According to the sign table for INT DIV in the Ivy Bridge PRM, it
       * appears that our hardware just does the right thing for signed
       * remainder.
       */
      bld.emit(SHADER_OPCODE_INT_REMAINDER, result, op[0], op[1]);
      break;

   case nir_op_imod: {
      /* Get a regular C-style remainder.  If a % b == 0, set the predicate. */
      bld.emit(SHADER_OPCODE_INT_REMAINDER, result, op[0], op[1]);

      /* Math instructions don't support conditional mod */
      inst = bld.MOV(bld.null_reg_d(), result);
      inst->conditional_mod = BRW_CONDITIONAL_NZ;

      /* Now, we need to determine if signs of the sources are different.
       * When we XOR the sources, the top bit is 0 if they are the same and 1
       * if they are different.  We can then use a conditional modifier to
       * turn that into a predicate.  This leads us to an XOR.l instruction.
       */
      fs_reg tmp = bld.vgrf(BRW_REGISTER_TYPE_D);
      inst = bld.XOR(tmp, op[0], op[1]);
      inst->predicate = BRW_PREDICATE_NORMAL;
      inst->conditional_mod = BRW_CONDITIONAL_L;

      /* If the result of the initial remainder operation is non-zero and the
       * two sources have different signs, add in a copy of op[1] to get the
       * final integer modulus value.
       */
      inst = bld.ADD(result, result, op[1]);
      inst->predicate = BRW_PREDICATE_NORMAL;
      break;
   }

   case nir_op_flt:
   case nir_op_ilt:
   case nir_op_ult:
      bld.CMP(result, op[0], op[1], BRW_CONDITIONAL_L);
      break;

   case nir_op_fge:
   case nir_op_ige:
   case nir_op_uge:
      bld.CMP(result, op[0], op[1], BRW_CONDITIONAL_GE);
      break;

   case nir_op_feq:
   case nir_op_ieq:
      bld.CMP(result, op[0], op[1], BRW_CONDITIONAL_Z);
      break;

   case nir_op_fne:
   case nir_op_ine:
      bld.CMP(result, op[0], op[1], BRW_CONDITIONAL_NZ);
      break;

   case nir_op_inot:
      if (devinfo->gen >= 8) {
         op[0] = resolve_source_modifiers(op[0]);
      }
      bld.NOT(result, op[0]);
      break;
   case nir_op_ixor:
      if (devinfo->gen >= 8) {
         op[0] = resolve_source_modifiers(op[0]);
         op[1] = resolve_source_modifiers(op[1]);
      }
      bld.XOR(result, op[0], op[1]);
      break;
   case nir_op_ior:
      if (devinfo->gen >= 8) {
         op[0] = resolve_source_modifiers(op[0]);
         op[1] = resolve_source_modifiers(op[1]);
      }
      bld.OR(result, op[0], op[1]);
      break;
   case nir_op_iand:
      if (devinfo->gen >= 8) {
         op[0] = resolve_source_modifiers(op[0]);
         op[1] = resolve_source_modifiers(op[1]);
      }
      bld.AND(result, op[0], op[1]);
      break;

   case nir_op_fdot2:
   case nir_op_fdot3:
   case nir_op_fdot4:
   case nir_op_ball_fequal2:
   case nir_op_ball_iequal2:
   case nir_op_ball_fequal3:
   case nir_op_ball_iequal3:
   case nir_op_ball_fequal4:
   case nir_op_ball_iequal4:
   case nir_op_bany_fnequal2:
   case nir_op_bany_inequal2:
   case nir_op_bany_fnequal3:
   case nir_op_bany_inequal3:
   case nir_op_bany_fnequal4:
   case nir_op_bany_inequal4:
      unreachable("Lowered by nir_lower_alu_reductions");

   case nir_op_fnoise1_1:
   case nir_op_fnoise1_2:
   case nir_op_fnoise1_3:
   case nir_op_fnoise1_4:
   case nir_op_fnoise2_1:
   case nir_op_fnoise2_2:
   case nir_op_fnoise2_3:
   case nir_op_fnoise2_4:
   case nir_op_fnoise3_1:
   case nir_op_fnoise3_2:
   case nir_op_fnoise3_3:
   case nir_op_fnoise3_4:
   case nir_op_fnoise4_1:
   case nir_op_fnoise4_2:
   case nir_op_fnoise4_3:
   case nir_op_fnoise4_4:
      unreachable("not reached: should be handled by lower_noise");

   case nir_op_ldexp:
      unreachable("not reached: should be handled by ldexp_to_arith()");

   case nir_op_fsqrt:
      inst = bld.emit(SHADER_OPCODE_SQRT, result, op[0]);
      inst->saturate = instr->dest.saturate;
      break;

   case nir_op_frsq:
      inst = bld.emit(SHADER_OPCODE_RSQ, result, op[0]);
      inst->saturate = instr->dest.saturate;
      break;

   case nir_op_b2i:
   case nir_op_b2f:
      bld.MOV(result, negate(op[0]));
      break;

   case nir_op_f2b:
      bld.CMP(result, op[0], brw_imm_f(0.0f), BRW_CONDITIONAL_NZ);
      break;
   case nir_op_i2b:
      bld.CMP(result, op[0], brw_imm_d(0), BRW_CONDITIONAL_NZ);
      break;

   case nir_op_ftrunc:
      inst = bld.RNDZ(result, op[0]);
      inst->saturate = instr->dest.saturate;
      break;

   case nir_op_fceil: {
      op[0].negate = !op[0].negate;
      fs_reg temp = vgrf(glsl_type::float_type);
      bld.RNDD(temp, op[0]);
      temp.negate = true;
      inst = bld.MOV(result, temp);
      inst->saturate = instr->dest.saturate;
      break;
   }
   case nir_op_ffloor:
      inst = bld.RNDD(result, op[0]);
      inst->saturate = instr->dest.saturate;
      break;
   case nir_op_ffract:
      inst = bld.FRC(result, op[0]);
      inst->saturate = instr->dest.saturate;
      break;
   case nir_op_fround_even:
      inst = bld.RNDE(result, op[0]);
      inst->saturate = instr->dest.saturate;
      break;

   case nir_op_fquantize2f16: {
      fs_reg tmp16 = bld.vgrf(BRW_REGISTER_TYPE_D);
      fs_reg tmp32 = bld.vgrf(BRW_REGISTER_TYPE_F);
      fs_reg zero = bld.vgrf(BRW_REGISTER_TYPE_F);

      /* The destination stride must be at least as big as the source stride. */
      tmp16.type = BRW_REGISTER_TYPE_W;
      tmp16.stride = 2;

      /* Check for denormal */
      fs_reg abs_src0 = op[0];
      abs_src0.abs = true;
      bld.CMP(bld.null_reg_f(), abs_src0, brw_imm_f(ldexpf(1.0, -14)),
              BRW_CONDITIONAL_L);
      /* Get the appropriately signed zero */
      bld.AND(retype(zero, BRW_REGISTER_TYPE_UD),
              retype(op[0], BRW_REGISTER_TYPE_UD),
              brw_imm_ud(0x80000000));
      /* Do the actual F32 -> F16 -> F32 conversion */
      bld.emit(BRW_OPCODE_F32TO16, tmp16, op[0]);
      bld.emit(BRW_OPCODE_F16TO32, tmp32, tmp16);
      /* Select that or zero based on normal status */
      inst = bld.SEL(result, zero, tmp32);
      inst->predicate = BRW_PREDICATE_NORMAL;
      inst->saturate = instr->dest.saturate;
      break;
   }

   case nir_op_fmin:
   case nir_op_imin:
   case nir_op_umin:
      if (devinfo->gen >= 6) {
         inst = bld.emit(BRW_OPCODE_SEL, result, op[0], op[1]);
         inst->conditional_mod = BRW_CONDITIONAL_L;
      } else {
         bld.CMP(bld.null_reg_d(), op[0], op[1], BRW_CONDITIONAL_L);
         inst = bld.SEL(result, op[0], op[1]);
         inst->predicate = BRW_PREDICATE_NORMAL;
      }
      inst->saturate = instr->dest.saturate;
      break;

   case nir_op_fmax:
   case nir_op_imax:
   case nir_op_umax:
      if (devinfo->gen >= 6) {
         inst = bld.emit(BRW_OPCODE_SEL, result, op[0], op[1]);
         inst->conditional_mod = BRW_CONDITIONAL_GE;
      } else {
         bld.CMP(bld.null_reg_d(), op[0], op[1], BRW_CONDITIONAL_GE);
         inst = bld.SEL(result, op[0], op[1]);
         inst->predicate = BRW_PREDICATE_NORMAL;
      }
      inst->saturate = instr->dest.saturate;
      break;

   case nir_op_pack_snorm_2x16:
   case nir_op_pack_snorm_4x8:
   case nir_op_pack_unorm_2x16:
   case nir_op_pack_unorm_4x8:
   case nir_op_unpack_snorm_2x16:
   case nir_op_unpack_snorm_4x8:
   case nir_op_unpack_unorm_2x16:
   case nir_op_unpack_unorm_4x8:
   case nir_op_unpack_half_2x16:
   case nir_op_pack_half_2x16:
      unreachable("not reached: should be handled by lower_packing_builtins");

   case nir_op_unpack_half_2x16_split_x:
      inst = bld.emit(FS_OPCODE_UNPACK_HALF_2x16_SPLIT_X, result, op[0]);
      inst->saturate = instr->dest.saturate;
      break;
   case nir_op_unpack_half_2x16_split_y:
      inst = bld.emit(FS_OPCODE_UNPACK_HALF_2x16_SPLIT_Y, result, op[0]);
      inst->saturate = instr->dest.saturate;
      break;

   case nir_op_fpow:
      inst = bld.emit(SHADER_OPCODE_POW, result, op[0], op[1]);
      inst->saturate = instr->dest.saturate;
      break;

   case nir_op_bitfield_reverse:
      bld.BFREV(result, op[0]);
      break;

   case nir_op_bit_count:
      bld.CBIT(result, op[0]);
      break;

   case nir_op_ufind_msb:
   case nir_op_ifind_msb: {
      bld.FBH(retype(result, BRW_REGISTER_TYPE_UD), op[0]);

      /* FBH counts from the MSB side, while GLSL's findMSB() wants the count
       * from the LSB side. If FBH didn't return an error (0xFFFFFFFF), then
       * subtract the result from 31 to convert the MSB count into an LSB count.
       */
      bld.CMP(bld.null_reg_d(), result, brw_imm_d(-1), BRW_CONDITIONAL_NZ);

      inst = bld.ADD(result, result, brw_imm_d(31));
      inst->predicate = BRW_PREDICATE_NORMAL;
      inst->src[0].negate = true;
      break;
   }

   case nir_op_find_lsb:
      bld.FBL(result, op[0]);
      break;

   case nir_op_ubitfield_extract:
   case nir_op_ibitfield_extract:
      unreachable("should have been lowered");
   case nir_op_ubfe:
   case nir_op_ibfe:
      bld.BFE(result, op[2], op[1], op[0]);
      break;
   case nir_op_bfm:
      bld.BFI1(result, op[0], op[1]);
      break;
   case nir_op_bfi:
      bld.BFI2(result, op[0], op[1], op[2]);
      break;

   case nir_op_bitfield_insert:
      unreachable("not reached: should have been lowered");

   case nir_op_ishl:
      bld.SHL(result, op[0], op[1]);
      break;
   case nir_op_ishr:
      bld.ASR(result, op[0], op[1]);
      break;
   case nir_op_ushr:
      bld.SHR(result, op[0], op[1]);
      break;

   case nir_op_pack_half_2x16_split:
      bld.emit(FS_OPCODE_PACK_HALF_2x16_SPLIT, result, op[0], op[1]);
      break;

   case nir_op_ffma:
      inst = bld.MAD(result, op[2], op[1], op[0]);
      inst->saturate = instr->dest.saturate;
      break;

   case nir_op_flrp:
      inst = bld.LRP(result, op[0], op[1], op[2]);
      inst->saturate = instr->dest.saturate;
      break;

   case nir_op_bcsel:
      if (optimize_frontfacing_ternary(instr, result))
         return;

      bld.CMP(bld.null_reg_d(), op[0], brw_imm_d(0), BRW_CONDITIONAL_NZ);
      inst = bld.SEL(result, op[1], op[2]);
      inst->predicate = BRW_PREDICATE_NORMAL;
      break;

   case nir_op_extract_u8:
   case nir_op_extract_i8: {
      nir_const_value *byte = nir_src_as_const_value(instr->src[1].src);
      bld.emit(SHADER_OPCODE_EXTRACT_BYTE,
               result, op[0], brw_imm_ud(byte->u[0]));
      break;
   }

   case nir_op_extract_u16:
   case nir_op_extract_i16: {
      nir_const_value *word = nir_src_as_const_value(instr->src[1].src);
      bld.emit(SHADER_OPCODE_EXTRACT_WORD,
               result, op[0], brw_imm_ud(word->u[0]));
      break;
   }

   default:
      unreachable("unhandled instruction");
   }

   /* If we need to do a boolean resolve, replace the result with -(x & 1)
    * to sign extend the low bit to 0/~0
    */
   if (devinfo->gen <= 5 &&
       (instr->instr.pass_flags & BRW_NIR_BOOLEAN_MASK) == BRW_NIR_BOOLEAN_NEEDS_RESOLVE) {
      fs_reg masked = vgrf(glsl_type::int_type);
      bld.AND(masked, result, brw_imm_d(1));
      masked.negate = true;
      bld.MOV(retype(result, BRW_REGISTER_TYPE_D), masked);
   }
}

void
fs_visitor::nir_emit_load_const(const fs_builder &bld,
                                nir_load_const_instr *instr)
{
   fs_reg reg = bld.vgrf(BRW_REGISTER_TYPE_D, instr->def.num_components);

   for (unsigned i = 0; i < instr->def.num_components; i++)
      bld.MOV(offset(reg, bld, i), brw_imm_d(instr->value.i[i]));

   nir_ssa_values[instr->def.index] = reg;
}

void
fs_visitor::nir_emit_undef(const fs_builder &bld, nir_ssa_undef_instr *instr)
{
   nir_ssa_values[instr->def.index] = bld.vgrf(BRW_REGISTER_TYPE_D,
                                               instr->def.num_components);
}

fs_reg
fs_visitor::get_nir_src(nir_src src)
{
   fs_reg reg;
   if (src.is_ssa) {
      reg = nir_ssa_values[src.ssa->index];
   } else {
      /* We don't handle indirects on locals */
      assert(src.reg.indirect == NULL);
      reg = offset(nir_locals[src.reg.reg->index], bld,
                   src.reg.base_offset * src.reg.reg->num_components);
   }

   /* to avoid floating-point denorm flushing problems, set the type by
    * default to D - instructions that need floating point semantics will set
    * this to F if they need to
    */
   return retype(reg, BRW_REGISTER_TYPE_D);
}

fs_reg
fs_visitor::get_nir_dest(nir_dest dest)
{
   if (dest.is_ssa) {
      nir_ssa_values[dest.ssa.index] = bld.vgrf(BRW_REGISTER_TYPE_F,
                                                dest.ssa.num_components);
      return nir_ssa_values[dest.ssa.index];
   } else {
      /* We don't handle indirects on locals */
      assert(dest.reg.indirect == NULL);
      return offset(nir_locals[dest.reg.reg->index], bld,
                    dest.reg.base_offset * dest.reg.reg->num_components);
   }
}

fs_reg
fs_visitor::get_nir_image_deref(const nir_deref_var *deref)
{
   fs_reg image(UNIFORM, deref->var->data.driver_location / 4,
                BRW_REGISTER_TYPE_UD);
   fs_reg indirect;
   unsigned indirect_max = 0;

   for (const nir_deref *tail = &deref->deref; tail->child;
        tail = tail->child) {
      const nir_deref_array *deref_array = nir_deref_as_array(tail->child);
      assert(tail->child->deref_type == nir_deref_type_array);
      const unsigned size = glsl_get_length(tail->type);
      const unsigned element_size = type_size_scalar(deref_array->deref.type);
      const unsigned base = MIN2(deref_array->base_offset, size - 1);
      image = offset(image, bld, base * element_size);

      if (deref_array->deref_array_type == nir_deref_array_type_indirect) {
         fs_reg tmp = vgrf(glsl_type::uint_type);

         if (devinfo->gen == 7 && !devinfo->is_haswell) {
            /* IVB hangs when trying to access an invalid surface index with
             * the dataport.  According to the spec "if the index used to
             * select an individual element is negative or greater than or
             * equal to the size of the array, the results of the operation
             * are undefined but may not lead to termination" -- which is one
             * of the possible outcomes of the hang.  Clamp the index to
             * prevent access outside of the array bounds.
             */
            bld.emit_minmax(tmp, retype(get_nir_src(deref_array->indirect),
                                        BRW_REGISTER_TYPE_UD),
                            brw_imm_ud(size - base - 1), BRW_CONDITIONAL_L);
         } else {
            bld.MOV(tmp, get_nir_src(deref_array->indirect));
         }

         indirect_max += element_size * (tail->type->length - 1);

         bld.MUL(tmp, tmp, brw_imm_ud(element_size * 4));
         if (indirect.file == BAD_FILE) {
            indirect = tmp;
         } else {
            bld.ADD(indirect, indirect, tmp);
         }
      }
   }

   if (indirect.file == BAD_FILE) {
      return image;
   } else {
      /* Emit a pile of MOVs to load the uniform into a temporary.  The
       * dead-code elimination pass will get rid of what we don't use.
       */
      fs_reg tmp = bld.vgrf(BRW_REGISTER_TYPE_UD, BRW_IMAGE_PARAM_SIZE);
      for (unsigned j = 0; j < BRW_IMAGE_PARAM_SIZE; j++) {
         bld.emit(SHADER_OPCODE_MOV_INDIRECT,
                  offset(tmp, bld, j), offset(image, bld, j),
                  indirect, brw_imm_ud((indirect_max + 1) * 4));
      }
      return tmp;
   }
}

void
fs_visitor::emit_percomp(const fs_builder &bld, const fs_inst &inst,
                         unsigned wr_mask)
{
   for (unsigned i = 0; i < 4; i++) {
      if (!((wr_mask >> i) & 1))
         continue;

      fs_inst *new_inst = new(mem_ctx) fs_inst(inst);
      new_inst->dst = offset(new_inst->dst, bld, i);
      for (unsigned j = 0; j < new_inst->sources; j++)
         if (new_inst->src[j].file == VGRF)
            new_inst->src[j] = offset(new_inst->src[j], bld, i);

      bld.emit(new_inst);
   }
}

/**
 * Get the matching channel register datatype for an image intrinsic of the
 * specified GLSL image type.
 */
static brw_reg_type
get_image_base_type(const glsl_type *type)
{
   switch ((glsl_base_type)type->sampler_type) {
   case GLSL_TYPE_UINT:
      return BRW_REGISTER_TYPE_UD;
   case GLSL_TYPE_INT:
      return BRW_REGISTER_TYPE_D;
   case GLSL_TYPE_FLOAT:
      return BRW_REGISTER_TYPE_F;
   default:
      unreachable("Not reached.");
   }
}

/**
 * Get the appropriate atomic op for an image atomic intrinsic.
 */
static unsigned
get_image_atomic_op(nir_intrinsic_op op, const glsl_type *type)
{
   switch (op) {
   case nir_intrinsic_image_atomic_add:
      return BRW_AOP_ADD;
   case nir_intrinsic_image_atomic_min:
      return (get_image_base_type(type) == BRW_REGISTER_TYPE_D ?
              BRW_AOP_IMIN : BRW_AOP_UMIN);
   case nir_intrinsic_image_atomic_max:
      return (get_image_base_type(type) == BRW_REGISTER_TYPE_D ?
              BRW_AOP_IMAX : BRW_AOP_UMAX);
   case nir_intrinsic_image_atomic_and:
      return BRW_AOP_AND;
   case nir_intrinsic_image_atomic_or:
      return BRW_AOP_OR;
   case nir_intrinsic_image_atomic_xor:
      return BRW_AOP_XOR;
   case nir_intrinsic_image_atomic_exchange:
      return BRW_AOP_MOV;
   case nir_intrinsic_image_atomic_comp_swap:
      return BRW_AOP_CMPWR;
   default:
      unreachable("Not reachable.");
   }
}

static fs_inst *
emit_pixel_interpolater_send(const fs_builder &bld,
                             enum opcode opcode,
                             const fs_reg &dst,
                             const fs_reg &src,
                             const fs_reg &desc,
                             glsl_interp_qualifier interpolation)
{
   fs_inst *inst;
   fs_reg payload;
   int mlen;

   if (src.file == BAD_FILE) {
      /* Dummy payload */
      payload = bld.vgrf(BRW_REGISTER_TYPE_F, 1);
      mlen = 1;
   } else {
      payload = src;
      mlen = 2 * bld.dispatch_width() / 8;
   }

   inst = bld.emit(opcode, dst, payload, desc);
   inst->mlen = mlen;
   /* 2 floats per slot returned */
   inst->regs_written = 2 * bld.dispatch_width() / 8;
   inst->pi_noperspective = interpolation == INTERP_QUALIFIER_NOPERSPECTIVE;

   return inst;
}

/**
 * Computes 1 << x, given a D/UD register containing some value x.
 */
static fs_reg
intexp2(const fs_builder &bld, const fs_reg &x)
{
   assert(x.type == BRW_REGISTER_TYPE_UD || x.type == BRW_REGISTER_TYPE_D);

   fs_reg result = bld.vgrf(x.type, 1);
   fs_reg one = bld.vgrf(x.type, 1);

   bld.MOV(one, retype(brw_imm_d(1), one.type));
   bld.SHL(result, one, x);
   return result;
}

void
fs_visitor::emit_gs_end_primitive(const nir_src &vertex_count_nir_src)
{
   assert(stage == MESA_SHADER_GEOMETRY);

   struct brw_gs_prog_data *gs_prog_data =
      (struct brw_gs_prog_data *) prog_data;

   /* We can only do EndPrimitive() functionality when the control data
    * consists of cut bits.  Fortunately, the only time it isn't is when the
    * output type is points, in which case EndPrimitive() is a no-op.
    */
   if (gs_prog_data->control_data_format !=
       GEN7_GS_CONTROL_DATA_FORMAT_GSCTL_CUT) {
      return;
   }

   /* Cut bits use one bit per vertex. */
   assert(gs_compile->control_data_bits_per_vertex == 1);

   fs_reg vertex_count = get_nir_src(vertex_count_nir_src);
   vertex_count.type = BRW_REGISTER_TYPE_UD;

   /* Cut bit n should be set to 1 if EndPrimitive() was called after emitting
    * vertex n, 0 otherwise.  So all we need to do here is mark bit
    * (vertex_count - 1) % 32 in the cut_bits register to indicate that
    * EndPrimitive() was called after emitting vertex (vertex_count - 1);
    * vec4_gs_visitor::emit_control_data_bits() will take care of the rest.
    *
    * Note that if EndPrimitive() is called before emitting any vertices, this
    * will cause us to set bit 31 of the control_data_bits register to 1.
    * That's fine because:
    *
    * - If max_vertices < 32, then vertex number 31 (zero-based) will never be
    *   output, so the hardware will ignore cut bit 31.
    *
    * - If max_vertices == 32, then vertex number 31 is guaranteed to be the
    *   last vertex, so setting cut bit 31 has no effect (since the primitive
    *   is automatically ended when the GS terminates).
    *
    * - If max_vertices > 32, then the ir_emit_vertex visitor will reset the
    *   control_data_bits register to 0 when the first vertex is emitted.
    */

   const fs_builder abld = bld.annotate("end primitive");

   /* control_data_bits |= 1 << ((vertex_count - 1) % 32) */
   fs_reg prev_count = bld.vgrf(BRW_REGISTER_TYPE_UD, 1);
   abld.ADD(prev_count, vertex_count, brw_imm_ud(0xffffffffu));
   fs_reg mask = intexp2(abld, prev_count);
   /* Note: we're relying on the fact that the GEN SHL instruction only pays
    * attention to the lower 5 bits of its second source argument, so on this
    * architecture, 1 << (vertex_count - 1) is equivalent to 1 <<
    * ((vertex_count - 1) % 32).
    */
   abld.OR(this->control_data_bits, this->control_data_bits, mask);
}

void
fs_visitor::emit_gs_control_data_bits(const fs_reg &vertex_count)
{
   assert(stage == MESA_SHADER_GEOMETRY);
   assert(gs_compile->control_data_bits_per_vertex != 0);

   struct brw_gs_prog_data *gs_prog_data =
      (struct brw_gs_prog_data *) prog_data;

   const fs_builder abld = bld.annotate("emit control data bits");
   const fs_builder fwa_bld = bld.exec_all();

   /* We use a single UD register to accumulate control data bits (32 bits
    * for each of the SIMD8 channels).  So we need to write a DWord (32 bits)
    * at a time.
    *
    * Unfortunately, the URB_WRITE_SIMD8 message uses 128-bit (OWord) offsets.
    * We have select a 128-bit group via the Global and Per-Slot Offsets, then
    * use the Channel Mask phase to enable/disable which DWord within that
    * group to write.  (Remember, different SIMD8 channels may have emitted
    * different numbers of vertices, so we may need per-slot offsets.)
    *
    * Channel masking presents an annoying problem: we may have to replicate
    * the data up to 4 times:
    *
    * Msg = Handles, Per-Slot Offsets, Channel Masks, Data, Data, Data, Data.
    *
    * To avoid penalizing shaders that emit a small number of vertices, we
    * can avoid these sometimes: if the size of the control data header is
    * <= 128 bits, then there is only 1 OWord.  All SIMD8 channels will land
    * land in the same 128-bit group, so we can skip per-slot offsets.
    *
    * Similarly, if the control data header is <= 32 bits, there is only one
    * DWord, so we can skip channel masks.
    */
   enum opcode opcode = SHADER_OPCODE_URB_WRITE_SIMD8;

   fs_reg channel_mask, per_slot_offset;

   if (gs_compile->control_data_header_size_bits > 32) {
      opcode = SHADER_OPCODE_URB_WRITE_SIMD8_MASKED;
      channel_mask = vgrf(glsl_type::uint_type);
   }

   if (gs_compile->control_data_header_size_bits > 128) {
      opcode = SHADER_OPCODE_URB_WRITE_SIMD8_MASKED_PER_SLOT;
      per_slot_offset = vgrf(glsl_type::uint_type);
   }

   /* Figure out which DWord we're trying to write to using the formula:
    *
    *    dword_index = (vertex_count - 1) * bits_per_vertex / 32
    *
    * Since bits_per_vertex is a power of two, and is known at compile
    * time, this can be optimized to:
    *
    *    dword_index = (vertex_count - 1) >> (6 - log2(bits_per_vertex))
    */
   if (opcode != SHADER_OPCODE_URB_WRITE_SIMD8) {
      fs_reg dword_index = bld.vgrf(BRW_REGISTER_TYPE_UD, 1);
      fs_reg prev_count = bld.vgrf(BRW_REGISTER_TYPE_UD, 1);
      abld.ADD(prev_count, vertex_count, brw_imm_ud(0xffffffffu));
      unsigned log2_bits_per_vertex =
         _mesa_fls(gs_compile->control_data_bits_per_vertex);
      abld.SHR(dword_index, prev_count, brw_imm_ud(6u - log2_bits_per_vertex));

      if (per_slot_offset.file != BAD_FILE) {
         /* Set the per-slot offset to dword_index / 4, so that we'll write to
          * the appropriate OWord within the control data header.
          */
         abld.SHR(per_slot_offset, dword_index, brw_imm_ud(2u));
      }

      /* Set the channel masks to 1 << (dword_index % 4), so that we'll
       * write to the appropriate DWORD within the OWORD.
       */
      fs_reg channel = bld.vgrf(BRW_REGISTER_TYPE_UD, 1);
      fwa_bld.AND(channel, dword_index, brw_imm_ud(3u));
      channel_mask = intexp2(fwa_bld, channel);
      /* Then the channel masks need to be in bits 23:16. */
      fwa_bld.SHL(channel_mask, channel_mask, brw_imm_ud(16u));
   }

   /* Store the control data bits in the message payload and send it. */
   int mlen = 2;
   if (channel_mask.file != BAD_FILE)
      mlen += 4; /* channel masks, plus 3 extra copies of the data */
   if (per_slot_offset.file != BAD_FILE)
      mlen++;

   fs_reg payload = bld.vgrf(BRW_REGISTER_TYPE_UD, mlen);
   fs_reg *sources = ralloc_array(mem_ctx, fs_reg, mlen);
   int i = 0;
   sources[i++] = fs_reg(retype(brw_vec8_grf(1, 0), BRW_REGISTER_TYPE_UD));
   if (per_slot_offset.file != BAD_FILE)
      sources[i++] = per_slot_offset;
   if (channel_mask.file != BAD_FILE)
      sources[i++] = channel_mask;
   while (i < mlen) {
      sources[i++] = this->control_data_bits;
   }

   abld.LOAD_PAYLOAD(payload, sources, mlen, mlen);
   fs_inst *inst = abld.emit(opcode, reg_undef, payload);
   inst->mlen = mlen;
   /* We need to increment Global Offset by 256-bits to make room for
    * Broadwell's extra "Vertex Count" payload at the beginning of the
    * URB entry.  Since this is an OWord message, Global Offset is counted
    * in 128-bit units, so we must set it to 2.
    */
   if (gs_prog_data->static_vertex_count == -1)
      inst->offset = 2;
}

void
fs_visitor::set_gs_stream_control_data_bits(const fs_reg &vertex_count,
                                            unsigned stream_id)
{
   /* control_data_bits |= stream_id << ((2 * (vertex_count - 1)) % 32) */

   /* Note: we are calling this *before* increasing vertex_count, so
    * this->vertex_count == vertex_count - 1 in the formula above.
    */

   /* Stream mode uses 2 bits per vertex */
   assert(gs_compile->control_data_bits_per_vertex == 2);

   /* Must be a valid stream */
   assert(stream_id >= 0 && stream_id < MAX_VERTEX_STREAMS);

   /* Control data bits are initialized to 0 so we don't have to set any
    * bits when sending vertices to stream 0.
    */
   if (stream_id == 0)
      return;

   const fs_builder abld = bld.annotate("set stream control data bits", NULL);

   /* reg::sid = stream_id */
   fs_reg sid = bld.vgrf(BRW_REGISTER_TYPE_UD, 1);
   abld.MOV(sid, brw_imm_ud(stream_id));

   /* reg:shift_count = 2 * (vertex_count - 1) */
   fs_reg shift_count = bld.vgrf(BRW_REGISTER_TYPE_UD, 1);
   abld.SHL(shift_count, vertex_count, brw_imm_ud(1u));

   /* Note: we're relying on the fact that the GEN SHL instruction only pays
    * attention to the lower 5 bits of its second source argument, so on this
    * architecture, stream_id << 2 * (vertex_count - 1) is equivalent to
    * stream_id << ((2 * (vertex_count - 1)) % 32).
    */
   fs_reg mask = bld.vgrf(BRW_REGISTER_TYPE_UD, 1);
   abld.SHL(mask, sid, shift_count);
   abld.OR(this->control_data_bits, this->control_data_bits, mask);
}

void
fs_visitor::emit_gs_vertex(const nir_src &vertex_count_nir_src,
                           unsigned stream_id)
{
   assert(stage == MESA_SHADER_GEOMETRY);

   struct brw_gs_prog_data *gs_prog_data =
      (struct brw_gs_prog_data *) prog_data;

   fs_reg vertex_count = get_nir_src(vertex_count_nir_src);
   vertex_count.type = BRW_REGISTER_TYPE_UD;

   /* Haswell and later hardware ignores the "Render Stream Select" bits
    * from the 3DSTATE_STREAMOUT packet when the SOL stage is disabled,
    * and instead sends all primitives down the pipeline for rasterization.
    * If the SOL stage is enabled, "Render Stream Select" is honored and
    * primitives bound to non-zero streams are discarded after stream output.
    *
    * Since the only purpose of primives sent to non-zero streams is to
    * be recorded by transform feedback, we can simply discard all geometry
    * bound to these streams when transform feedback is disabled.
    */
   if (stream_id > 0 && !nir->info.has_transform_feedback_varyings)
      return;

   /* If we're outputting 32 control data bits or less, then we can wait
    * until the shader is over to output them all.  Otherwise we need to
    * output them as we go.  Now is the time to do it, since we're about to
    * output the vertex_count'th vertex, so it's guaranteed that the
    * control data bits associated with the (vertex_count - 1)th vertex are
    * correct.
    */
   if (gs_compile->control_data_header_size_bits > 32) {
      const fs_builder abld =
         bld.annotate("emit vertex: emit control data bits");

      /* Only emit control data bits if we've finished accumulating a batch
       * of 32 bits.  This is the case when:
       *
       *     (vertex_count * bits_per_vertex) % 32 == 0
       *
       * (in other words, when the last 5 bits of vertex_count *
       * bits_per_vertex are 0).  Assuming bits_per_vertex == 2^n for some
       * integer n (which is always the case, since bits_per_vertex is
       * always 1 or 2), this is equivalent to requiring that the last 5-n
       * bits of vertex_count are 0:
       *
       *     vertex_count & (2^(5-n) - 1) == 0
       *
       * 2^(5-n) == 2^5 / 2^n == 32 / bits_per_vertex, so this is
       * equivalent to:
       *
       *     vertex_count & (32 / bits_per_vertex - 1) == 0
       *
       * TODO: If vertex_count is an immediate, we could do some of this math
       *       at compile time...
       */
      fs_inst *inst =
         abld.AND(bld.null_reg_d(), vertex_count,
                  brw_imm_ud(32u / gs_compile->control_data_bits_per_vertex - 1u));
      inst->conditional_mod = BRW_CONDITIONAL_Z;

      abld.IF(BRW_PREDICATE_NORMAL);
      /* If vertex_count is 0, then no control data bits have been
       * accumulated yet, so we can skip emitting them.
       */
      abld.CMP(bld.null_reg_d(), vertex_count, brw_imm_ud(0u),
               BRW_CONDITIONAL_NEQ);
      abld.IF(BRW_PREDICATE_NORMAL);
      emit_gs_control_data_bits(vertex_count);
      abld.emit(BRW_OPCODE_ENDIF);

      /* Reset control_data_bits to 0 so we can start accumulating a new
       * batch.
       *
       * Note: in the case where vertex_count == 0, this neutralizes the
       * effect of any call to EndPrimitive() that the shader may have
       * made before outputting its first vertex.
       */
      inst = abld.MOV(this->control_data_bits, brw_imm_ud(0u));
      inst->force_writemask_all = true;
      abld.emit(BRW_OPCODE_ENDIF);
   }

   emit_urb_writes(vertex_count);

   /* In stream mode we have to set control data bits for all vertices
    * unless we have disabled control data bits completely (which we do
    * do for GL_POINTS outputs that don't use streams).
    */
   if (gs_compile->control_data_header_size_bits > 0 &&
       gs_prog_data->control_data_format ==
          GEN7_GS_CONTROL_DATA_FORMAT_GSCTL_SID) {
      set_gs_stream_control_data_bits(vertex_count, stream_id);
   }
}

void
fs_visitor::emit_gs_input_load(const fs_reg &dst,
                               const nir_src &vertex_src,
                               unsigned base_offset,
                               const nir_src &offset_src,
                               unsigned num_components)
{
   struct brw_gs_prog_data *gs_prog_data = (struct brw_gs_prog_data *) prog_data;

   nir_const_value *vertex_const = nir_src_as_const_value(vertex_src);
   nir_const_value *offset_const = nir_src_as_const_value(offset_src);
   const unsigned push_reg_count = gs_prog_data->base.urb_read_length * 8;

   /* Offset 0 is the VUE header, which contains VARYING_SLOT_LAYER [.y],
    * VARYING_SLOT_VIEWPORT [.z], and VARYING_SLOT_PSIZ [.w].  Only
    * gl_PointSize is available as a GS input, however, so it must be that.
    */
   const bool is_point_size = (base_offset == 0);

   if (offset_const != NULL && vertex_const != NULL &&
       4 * (base_offset + offset_const->u[0]) < push_reg_count) {
      int imm_offset = (base_offset + offset_const->u[0]) * 4 +
                       vertex_const->u[0] * push_reg_count;
      /* This input was pushed into registers. */
      if (is_point_size) {
         /* gl_PointSize comes in .w */
         assert(imm_offset == 0);
         bld.MOV(dst, fs_reg(ATTR, imm_offset + 3, dst.type));
      } else {
         for (unsigned i = 0; i < num_components; i++) {
            bld.MOV(offset(dst, bld, i),
                    fs_reg(ATTR, imm_offset + i, dst.type));
         }
      }
   } else {
      /* Resort to the pull model.  Ensure the VUE handles are provided. */
      gs_prog_data->base.include_vue_handles = true;

      unsigned first_icp_handle = gs_prog_data->include_primitive_id ? 3 : 2;
      fs_reg icp_handle;

      if (vertex_const) {
         /* The vertex index is constant; just select the proper URB handle. */
         icp_handle =
            retype(brw_vec8_grf(first_icp_handle + vertex_const->i[0], 0),
                   BRW_REGISTER_TYPE_UD);
      } else {
         /* The vertex index is non-constant.  We need to use indirect
          * addressing to fetch the proper URB handle.
          *
          * First, we start with the sequence <7, 6, 5, 4, 3, 2, 1, 0>
          * indicating that channel <n> should read the handle from
          * DWord <n>.  We convert that to bytes by multiplying by 4.
          *
          * Next, we convert the vertex index to bytes by multiplying
          * by 32 (shifting by 5), and add the two together.  This is
          * the final indirect byte offset.
          */
         fs_reg sequence = bld.vgrf(BRW_REGISTER_TYPE_W, 1);
         fs_reg channel_offsets = bld.vgrf(BRW_REGISTER_TYPE_UD, 1);
         fs_reg vertex_offset_bytes = bld.vgrf(BRW_REGISTER_TYPE_UD, 1);
         fs_reg icp_offset_bytes = bld.vgrf(BRW_REGISTER_TYPE_UD, 1);
         icp_handle = bld.vgrf(BRW_REGISTER_TYPE_UD, 1);

         /* sequence = <7, 6, 5, 4, 3, 2, 1, 0> */
         bld.MOV(sequence, fs_reg(brw_imm_v(0x76543210)));
         /* channel_offsets = 4 * sequence = <28, 24, 20, 16, 12, 8, 4, 0> */
         bld.SHL(channel_offsets, sequence, brw_imm_ud(2u));
         /* Convert vertex_index to bytes (multiply by 32) */
         bld.SHL(vertex_offset_bytes,
                 retype(get_nir_src(vertex_src), BRW_REGISTER_TYPE_UD),
                 brw_imm_ud(5u));
         bld.ADD(icp_offset_bytes, vertex_offset_bytes, channel_offsets);

         /* Use first_icp_handle as the base offset.  There is one register
          * of URB handles per vertex, so inform the register allocator that
          * we might read up to nir->info.gs.vertices_in registers.
          */
         bld.emit(SHADER_OPCODE_MOV_INDIRECT, icp_handle,
                  fs_reg(brw_vec8_grf(first_icp_handle, 0)),
                  fs_reg(icp_offset_bytes),
                  brw_imm_ud(nir->info.gs.vertices_in * REG_SIZE));
      }

      fs_inst *inst;
      if (offset_const) {
         /* Constant indexing - use global offset. */
         inst = bld.emit(SHADER_OPCODE_URB_READ_SIMD8, dst, icp_handle);
         inst->offset = base_offset + offset_const->u[0];
         inst->base_mrf = -1;
         inst->mlen = 1;
         inst->regs_written = num_components;
      } else {
         /* Indirect indexing - use per-slot offsets as well. */
         const fs_reg srcs[] = { icp_handle, get_nir_src(offset_src) };
         fs_reg payload = bld.vgrf(BRW_REGISTER_TYPE_UD, 2);
         bld.LOAD_PAYLOAD(payload, srcs, ARRAY_SIZE(srcs), 0);

         inst = bld.emit(SHADER_OPCODE_URB_READ_SIMD8_PER_SLOT, dst, payload);
         inst->offset = base_offset;
         inst->base_mrf = -1;
         inst->mlen = 2;
         inst->regs_written = num_components;
      }

      if (is_point_size) {
         /* Read the whole VUE header (because of alignment) and read .w. */
         fs_reg tmp = bld.vgrf(dst.type, 4);
         inst->dst = tmp;
         inst->regs_written = 4;
         bld.MOV(dst, offset(tmp, bld, 3));
      }
   }
}

fs_reg
fs_visitor::get_indirect_offset(nir_intrinsic_instr *instr)
{
   nir_src *offset_src = nir_get_io_offset_src(instr);
   nir_const_value *const_value = nir_src_as_const_value(*offset_src);

   if (const_value) {
      /* The only constant offset we should find is 0.  brw_nir.c's
       * add_const_offset_to_base() will fold other constant offsets
       * into instr->const_index[0].
       */
      assert(const_value->u[0] == 0);
      return fs_reg();
   }

   return get_nir_src(*offset_src);
}

void
fs_visitor::nir_emit_vs_intrinsic(const fs_builder &bld,
                                  nir_intrinsic_instr *instr)
{
   assert(stage == MESA_SHADER_VERTEX);

   fs_reg dest;
   if (nir_intrinsic_infos[instr->intrinsic].has_dest)
      dest = get_nir_dest(instr->dest);

   switch (instr->intrinsic) {
   case nir_intrinsic_load_vertex_id:
      unreachable("should be lowered by lower_vertex_id()");

   case nir_intrinsic_load_vertex_id_zero_base:
   case nir_intrinsic_load_base_vertex:
   case nir_intrinsic_load_instance_id:
   case nir_intrinsic_load_base_instance:
   case nir_intrinsic_load_draw_id: {
      gl_system_value sv = nir_system_value_from_intrinsic(instr->intrinsic);
      fs_reg val = nir_system_values[sv];
      assert(val.file != BAD_FILE);
      dest.type = val.type;
      bld.MOV(dest, val);
      break;
   }

   default:
      nir_emit_intrinsic(bld, instr);
      break;
   }
}

void
fs_visitor::nir_emit_tes_intrinsic(const fs_builder &bld,
                                   nir_intrinsic_instr *instr)
{
   assert(stage == MESA_SHADER_TESS_EVAL);
   struct brw_tes_prog_data *tes_prog_data = (struct brw_tes_prog_data *) prog_data;

   fs_reg dest;
   if (nir_intrinsic_infos[instr->intrinsic].has_dest)
      dest = get_nir_dest(instr->dest);

   switch (instr->intrinsic) {
   case nir_intrinsic_load_primitive_id:
      bld.MOV(dest, fs_reg(brw_vec1_grf(0, 1)));
      break;
   case nir_intrinsic_load_tess_coord:
      /* gl_TessCoord is part of the payload in g1-3 */
      for (unsigned i = 0; i < 3; i++) {
         bld.MOV(offset(dest, bld, i), fs_reg(brw_vec8_grf(1 + i, 0)));
      }
      break;

   case nir_intrinsic_load_tess_level_outer:
      /* When the TES reads gl_TessLevelOuter, we ensure that the patch header
       * appears as a push-model input.  So, we can simply use the ATTR file
       * rather than issuing URB read messages.  The data is stored in the
       * high DWords in reverse order - DWord 7 contains .x, DWord 6 contains
       * .y, and so on.
       */
      switch (tes_prog_data->domain) {
      case BRW_TESS_DOMAIN_QUAD:
         for (unsigned i = 0; i < 4; i++)
            bld.MOV(offset(dest, bld, i), component(fs_reg(ATTR, 0), 7 - i));
         break;
      case BRW_TESS_DOMAIN_TRI:
         for (unsigned i = 0; i < 3; i++)
            bld.MOV(offset(dest, bld, i), component(fs_reg(ATTR, 0), 7 - i));
         break;
      case BRW_TESS_DOMAIN_ISOLINE:
         for (unsigned i = 0; i < 2; i++)
            bld.MOV(offset(dest, bld, i), component(fs_reg(ATTR, 0), 7 - i));
         break;
      }
      break;

   case nir_intrinsic_load_tess_level_inner:
      /* When the TES reads gl_TessLevelInner, we ensure that the patch header
       * appears as a push-model input.  So, we can simply use the ATTR file
       * rather than issuing URB read messages.
       */
      switch (tes_prog_data->domain) {
      case BRW_TESS_DOMAIN_QUAD:
         bld.MOV(dest, component(fs_reg(ATTR, 0), 3));
         bld.MOV(offset(dest, bld, 1), component(fs_reg(ATTR, 0), 2));
         break;
      case BRW_TESS_DOMAIN_TRI:
         bld.MOV(dest, component(fs_reg(ATTR, 0), 4));
         break;
      case BRW_TESS_DOMAIN_ISOLINE:
         /* ignore - value is undefined */
         break;
      }
      break;

   case nir_intrinsic_load_input:
   case nir_intrinsic_load_per_vertex_input: {
      fs_reg indirect_offset = get_indirect_offset(instr);
      unsigned imm_offset = instr->const_index[0];

      fs_inst *inst;
      if (indirect_offset.file == BAD_FILE) {
         /* Arbitrarily only push up to 32 vec4 slots worth of data,
          * which is 16 registers (since each holds 2 vec4 slots).
          */
         const unsigned max_push_slots = 32;
         if (imm_offset < max_push_slots) {
            fs_reg src = fs_reg(ATTR, imm_offset / 2, dest.type);
            for (int i = 0; i < instr->num_components; i++) {
               bld.MOV(offset(dest, bld, i),
                       component(src, 4 * (imm_offset % 2) + i));
            }
            tes_prog_data->base.urb_read_length =
               MAX2(tes_prog_data->base.urb_read_length,
                    DIV_ROUND_UP(imm_offset + 1, 2));
         } else {
            /* Replicate the patch handle to all enabled channels */
            const fs_reg srcs[] = {
               retype(brw_vec1_grf(0, 0), BRW_REGISTER_TYPE_UD)
            };
            fs_reg patch_handle = bld.vgrf(BRW_REGISTER_TYPE_UD, 1);
            bld.LOAD_PAYLOAD(patch_handle, srcs, ARRAY_SIZE(srcs), 0);

            inst = bld.emit(SHADER_OPCODE_URB_READ_SIMD8, dest, patch_handle);
            inst->mlen = 1;
            inst->offset = imm_offset;
            inst->base_mrf = -1;
            inst->regs_written = instr->num_components;
         }
      } else {
         /* Indirect indexing - use per-slot offsets as well. */
         const fs_reg srcs[] = {
            retype(brw_vec1_grf(0, 0), BRW_REGISTER_TYPE_UD),
            indirect_offset
         };
         fs_reg payload = bld.vgrf(BRW_REGISTER_TYPE_UD, 2);
         bld.LOAD_PAYLOAD(payload, srcs, ARRAY_SIZE(srcs), 0);

         inst = bld.emit(SHADER_OPCODE_URB_READ_SIMD8_PER_SLOT, dest, payload);
         inst->mlen = 2;
         inst->offset = imm_offset;
         inst->base_mrf = -1;
         inst->regs_written = instr->num_components;
      }
      break;
   }
   default:
      nir_emit_intrinsic(bld, instr);
      break;
   }
}

void
fs_visitor::nir_emit_gs_intrinsic(const fs_builder &bld,
                                  nir_intrinsic_instr *instr)
{
   assert(stage == MESA_SHADER_GEOMETRY);
   fs_reg indirect_offset;

   fs_reg dest;
   if (nir_intrinsic_infos[instr->intrinsic].has_dest)
      dest = get_nir_dest(instr->dest);

   switch (instr->intrinsic) {
   case nir_intrinsic_load_primitive_id:
      assert(stage == MESA_SHADER_GEOMETRY);
      assert(((struct brw_gs_prog_data *)prog_data)->include_primitive_id);
      bld.MOV(retype(dest, BRW_REGISTER_TYPE_UD),
              retype(fs_reg(brw_vec8_grf(2, 0)), BRW_REGISTER_TYPE_UD));
      break;

   case nir_intrinsic_load_input:
      unreachable("load_input intrinsics are invalid for the GS stage");

   case nir_intrinsic_load_per_vertex_input:
      emit_gs_input_load(dest, instr->src[0], instr->const_index[0],
                         instr->src[1], instr->num_components);
      break;

   case nir_intrinsic_emit_vertex_with_counter:
      emit_gs_vertex(instr->src[0], instr->const_index[0]);
      break;

   case nir_intrinsic_end_primitive_with_counter:
      emit_gs_end_primitive(instr->src[0]);
      break;

   case nir_intrinsic_set_vertex_count:
      bld.MOV(this->final_gs_vertex_count, get_nir_src(instr->src[0]));
      break;

   case nir_intrinsic_load_invocation_id: {
      fs_reg val = nir_system_values[SYSTEM_VALUE_INVOCATION_ID];
      assert(val.file != BAD_FILE);
      dest.type = val.type;
      bld.MOV(dest, val);
      break;
   }

   default:
      nir_emit_intrinsic(bld, instr);
      break;
   }
}

void
fs_visitor::nir_emit_fs_intrinsic(const fs_builder &bld,
                                  nir_intrinsic_instr *instr)
{
   assert(stage == MESA_SHADER_FRAGMENT);
   struct brw_wm_prog_data *wm_prog_data =
      (struct brw_wm_prog_data *) prog_data;

   fs_reg dest;
   if (nir_intrinsic_infos[instr->intrinsic].has_dest)
      dest = get_nir_dest(instr->dest);

   switch (instr->intrinsic) {
   case nir_intrinsic_load_front_face:
      bld.MOV(retype(dest, BRW_REGISTER_TYPE_D),
              *emit_frontfacing_interpolation());
      break;

   case nir_intrinsic_load_sample_pos: {
      fs_reg sample_pos = nir_system_values[SYSTEM_VALUE_SAMPLE_POS];
      assert(sample_pos.file != BAD_FILE);
      dest.type = sample_pos.type;
      bld.MOV(dest, sample_pos);
      bld.MOV(offset(dest, bld, 1), offset(sample_pos, bld, 1));
      break;
   }

   case nir_intrinsic_load_helper_invocation:
   case nir_intrinsic_load_sample_mask_in:
   case nir_intrinsic_load_sample_id: {
      gl_system_value sv = nir_system_value_from_intrinsic(instr->intrinsic);
      fs_reg val = nir_system_values[sv];
      assert(val.file != BAD_FILE);
      dest.type = val.type;
      bld.MOV(dest, val);
      break;
   }

   case nir_intrinsic_discard:
   case nir_intrinsic_discard_if: {
      /* We track our discarded pixels in f0.1.  By predicating on it, we can
       * update just the flag bits that aren't yet discarded.  If there's no
       * condition, we emit a CMP of g0 != g0, so all currently executing
       * channels will get turned off.
       */
      fs_inst *cmp;
      if (instr->intrinsic == nir_intrinsic_discard_if) {
         cmp = bld.CMP(bld.null_reg_f(), get_nir_src(instr->src[0]),
                       brw_imm_d(0), BRW_CONDITIONAL_Z);
      } else {
         fs_reg some_reg = fs_reg(retype(brw_vec8_grf(0, 0),
                                       BRW_REGISTER_TYPE_UW));
         cmp = bld.CMP(bld.null_reg_f(), some_reg, some_reg, BRW_CONDITIONAL_NZ);
      }
      cmp->predicate = BRW_PREDICATE_NORMAL;
      cmp->flag_subreg = 1;

      if (devinfo->gen >= 6) {
         emit_discard_jump();
      }
      break;
   }

   case nir_intrinsic_interp_var_at_centroid:
   case nir_intrinsic_interp_var_at_sample:
   case nir_intrinsic_interp_var_at_offset: {
      /* Handle ARB_gpu_shader5 interpolation intrinsics
       *
       * It's worth a quick word of explanation as to why we handle the full
       * variable-based interpolation intrinsic rather than a lowered version
       * with like we do for other inputs.  We have to do that because the way
       * we set up inputs doesn't allow us to use the already setup inputs for
       * interpolation.  At the beginning of the shader, we go through all of
       * the input variables and do the initial interpolation and put it in
       * the nir_inputs array based on its location as determined in
       * nir_lower_io.  If the input isn't used, dead code cleans up and
       * everything works fine.  However, when we get to the ARB_gpu_shader5
       * interpolation intrinsics, we need to reinterpolate the input
       * differently.  If we used an intrinsic that just had an index it would
       * only give us the offset into the nir_inputs array.  However, this is
       * useless because that value is post-interpolation and we need
       * pre-interpolation.  In order to get the actual location of the bits
       * we get from the vertex fetching hardware, we need the variable.
       */
      wm_prog_data->pulls_bary = true;

      fs_reg dst_xy = bld.vgrf(BRW_REGISTER_TYPE_F, 2);
      const glsl_interp_qualifier interpolation =
         (glsl_interp_qualifier) instr->variables[0]->var->data.interpolation;

      switch (instr->intrinsic) {
      case nir_intrinsic_interp_var_at_centroid:
         emit_pixel_interpolater_send(bld,
                                      FS_OPCODE_INTERPOLATE_AT_CENTROID,
                                      dst_xy,
                                      fs_reg(), /* src */
                                      brw_imm_ud(0u),
                                      interpolation);
         break;

      case nir_intrinsic_interp_var_at_sample: {
         nir_const_value *const_sample = nir_src_as_const_value(instr->src[0]);

         if (const_sample) {
            unsigned msg_data = const_sample->i[0] << 4;

            emit_pixel_interpolater_send(bld,
                                         FS_OPCODE_INTERPOLATE_AT_SAMPLE,
                                         dst_xy,
                                         fs_reg(), /* src */
                                         brw_imm_ud(msg_data),
                                         interpolation);
         } else {
            const fs_reg sample_src = retype(get_nir_src(instr->src[0]),
                                             BRW_REGISTER_TYPE_UD);

            if (nir_src_is_dynamically_uniform(instr->src[0])) {
               const fs_reg sample_id = bld.emit_uniformize(sample_src);
               const fs_reg msg_data = vgrf(glsl_type::uint_type);
               bld.exec_all().group(1, 0)
                  .SHL(msg_data, sample_id, brw_imm_ud(4u));
               emit_pixel_interpolater_send(bld,
                                            FS_OPCODE_INTERPOLATE_AT_SAMPLE,
                                            dst_xy,
                                            fs_reg(), /* src */
                                            msg_data,
                                            interpolation);
            } else {
               /* Make a loop that sends a message to the pixel interpolater
                * for the sample number in each live channel. If there are
                * multiple channels with the same sample number then these
                * will be handled simultaneously with a single interation of
                * the loop.
                */
               bld.emit(BRW_OPCODE_DO);

               /* Get the next live sample number into sample_id_reg */
               const fs_reg sample_id = bld.emit_uniformize(sample_src);

               /* Set the flag register so that we can perform the send
                * message on all channels that have the same sample number
                */
               bld.CMP(bld.null_reg_ud(),
                       sample_src, sample_id,
                       BRW_CONDITIONAL_EQ);
               const fs_reg msg_data = vgrf(glsl_type::uint_type);
               bld.exec_all().group(1, 0)
                  .SHL(msg_data, sample_id, brw_imm_ud(4u));
               fs_inst *inst =
                  emit_pixel_interpolater_send(bld,
                                               FS_OPCODE_INTERPOLATE_AT_SAMPLE,
                                               dst_xy,
                                               fs_reg(), /* src */
                                               msg_data,
                                               interpolation);
               set_predicate(BRW_PREDICATE_NORMAL, inst);

               /* Continue the loop if there are any live channels left */
               set_predicate_inv(BRW_PREDICATE_NORMAL,
                                 true, /* inverse */
                                 bld.emit(BRW_OPCODE_WHILE));
            }
         }

         break;
      }

      case nir_intrinsic_interp_var_at_offset: {
         nir_const_value *const_offset = nir_src_as_const_value(instr->src[0]);

         if (const_offset) {
            unsigned off_x = MIN2((int)(const_offset->f[0] * 16), 7) & 0xf;
            unsigned off_y = MIN2((int)(const_offset->f[1] * 16), 7) & 0xf;

            emit_pixel_interpolater_send(bld,
                                         FS_OPCODE_INTERPOLATE_AT_SHARED_OFFSET,
                                         dst_xy,
                                         fs_reg(), /* src */
                                         brw_imm_ud(off_x | (off_y << 4)),
                                         interpolation);
         } else {
            fs_reg src = vgrf(glsl_type::ivec2_type);
            fs_reg offset_src = retype(get_nir_src(instr->src[0]),
                                       BRW_REGISTER_TYPE_F);
            for (int i = 0; i < 2; i++) {
               fs_reg temp = vgrf(glsl_type::float_type);
               bld.MUL(temp, offset(offset_src, bld, i), brw_imm_f(16.0f));
               fs_reg itemp = vgrf(glsl_type::int_type);
               bld.MOV(itemp, temp);  /* float to int */

               /* Clamp the upper end of the range to +7/16.
                * ARB_gpu_shader5 requires that we support a maximum offset
                * of +0.5, which isn't representable in a S0.4 value -- if
                * we didn't clamp it, we'd end up with -8/16, which is the
                * opposite of what the shader author wanted.
                *
                * This is legal due to ARB_gpu_shader5's quantization
                * rules:
                *
                * "Not all values of <offset> may be supported; x and y
                * offsets may be rounded to fixed-point values with the
                * number of fraction bits given by the
                * implementation-dependent constant
                * FRAGMENT_INTERPOLATION_OFFSET_BITS"
                */
               set_condmod(BRW_CONDITIONAL_L,
                           bld.SEL(offset(src, bld, i), itemp, brw_imm_d(7)));
            }

            const enum opcode opcode = FS_OPCODE_INTERPOLATE_AT_PER_SLOT_OFFSET;
            emit_pixel_interpolater_send(bld,
                                         opcode,
                                         dst_xy,
                                         src,
                                         brw_imm_ud(0u),
                                         interpolation);
         }
         break;
      }

      default:
         unreachable("Invalid intrinsic");
      }

      for (unsigned j = 0; j < instr->num_components; j++) {
         fs_reg src = interp_reg(instr->variables[0]->var->data.location, j);
         src.type = dest.type;

         bld.emit(FS_OPCODE_LINTERP, dest, dst_xy, src);
         dest = offset(dest, bld, 1);
      }
      break;
   }
   default:
      nir_emit_intrinsic(bld, instr);
      break;
   }
}

void
fs_visitor::nir_emit_cs_intrinsic(const fs_builder &bld,
                                  nir_intrinsic_instr *instr)
{
   assert(stage == MESA_SHADER_COMPUTE);
   struct brw_cs_prog_data *cs_prog_data =
      (struct brw_cs_prog_data *) prog_data;

   fs_reg dest;
   if (nir_intrinsic_infos[instr->intrinsic].has_dest)
      dest = get_nir_dest(instr->dest);

   switch (instr->intrinsic) {
   case nir_intrinsic_barrier:
      emit_barrier();
      cs_prog_data->uses_barrier = true;
      break;

   case nir_intrinsic_load_local_invocation_id:
   case nir_intrinsic_load_work_group_id: {
      gl_system_value sv = nir_system_value_from_intrinsic(instr->intrinsic);
      fs_reg val = nir_system_values[sv];
      assert(val.file != BAD_FILE);
      dest.type = val.type;
      for (unsigned i = 0; i < 3; i++)
         bld.MOV(offset(dest, bld, i), offset(val, bld, i));
      break;
   }

   case nir_intrinsic_load_num_work_groups: {
      const unsigned surface =
         cs_prog_data->binding_table.work_groups_start;

      cs_prog_data->uses_num_work_groups = true;

      fs_reg surf_index = brw_imm_ud(surface);
      brw_mark_surface_used(prog_data, surface);

      /* Read the 3 GLuint components of gl_NumWorkGroups */
      for (unsigned i = 0; i < 3; i++) {
         fs_reg read_result =
            emit_untyped_read(bld, surf_index,
                              brw_imm_ud(i << 2),
                              1 /* dims */, 1 /* size */,
                              BRW_PREDICATE_NONE);
         read_result.type = dest.type;
         bld.MOV(dest, read_result);
         dest = offset(dest, bld, 1);
      }
      break;
   }

   case nir_intrinsic_shared_atomic_add:
      nir_emit_shared_atomic(bld, BRW_AOP_ADD, instr);
      break;
   case nir_intrinsic_shared_atomic_imin:
      nir_emit_shared_atomic(bld, BRW_AOP_IMIN, instr);
      break;
   case nir_intrinsic_shared_atomic_umin:
      nir_emit_shared_atomic(bld, BRW_AOP_UMIN, instr);
      break;
   case nir_intrinsic_shared_atomic_imax:
      nir_emit_shared_atomic(bld, BRW_AOP_IMAX, instr);
      break;
   case nir_intrinsic_shared_atomic_umax:
      nir_emit_shared_atomic(bld, BRW_AOP_UMAX, instr);
      break;
   case nir_intrinsic_shared_atomic_and:
      nir_emit_shared_atomic(bld, BRW_AOP_AND, instr);
      break;
   case nir_intrinsic_shared_atomic_or:
      nir_emit_shared_atomic(bld, BRW_AOP_OR, instr);
      break;
   case nir_intrinsic_shared_atomic_xor:
      nir_emit_shared_atomic(bld, BRW_AOP_XOR, instr);
      break;
   case nir_intrinsic_shared_atomic_exchange:
      nir_emit_shared_atomic(bld, BRW_AOP_MOV, instr);
      break;
   case nir_intrinsic_shared_atomic_comp_swap:
      nir_emit_shared_atomic(bld, BRW_AOP_CMPWR, instr);
      break;

   case nir_intrinsic_load_shared: {
      assert(devinfo->gen >= 7);

      fs_reg surf_index = brw_imm_ud(GEN7_BTI_SLM);

      /* Get the offset to read from */
      fs_reg offset_reg;
      nir_const_value *const_offset = nir_src_as_const_value(instr->src[0]);
      if (const_offset) {
         offset_reg = brw_imm_ud(instr->const_index[0] + const_offset->u[0]);
      } else {
         offset_reg = vgrf(glsl_type::uint_type);
         bld.ADD(offset_reg,
                 retype(get_nir_src(instr->src[0]), BRW_REGISTER_TYPE_UD),
                 brw_imm_ud(instr->const_index[0]));
      }

      /* Read the vector */
      fs_reg read_result = emit_untyped_read(bld, surf_index, offset_reg,
                                             1 /* dims */,
                                             instr->num_components,
                                             BRW_PREDICATE_NONE);
      read_result.type = dest.type;
      for (int i = 0; i < instr->num_components; i++)
         bld.MOV(offset(dest, bld, i), offset(read_result, bld, i));

      break;
   }

   case nir_intrinsic_store_shared: {
      assert(devinfo->gen >= 7);

      /* Block index */
      fs_reg surf_index = brw_imm_ud(GEN7_BTI_SLM);

      /* Value */
      fs_reg val_reg = get_nir_src(instr->src[0]);

      /* Writemask */
      unsigned writemask = instr->const_index[1];

      /* Combine groups of consecutive enabled channels in one write
       * message. We use ffs to find the first enabled channel and then ffs on
       * the bit-inverse, down-shifted writemask to determine the length of
       * the block of enabled bits.
       */
      while (writemask) {
         unsigned first_component = ffs(writemask) - 1;
         unsigned length = ffs(~(writemask >> first_component)) - 1;
         fs_reg offset_reg;

         nir_const_value *const_offset = nir_src_as_const_value(instr->src[1]);
         if (const_offset) {
            offset_reg = brw_imm_ud(instr->const_index[0] + const_offset->u[0] +
                                    4 * first_component);
         } else {
            offset_reg = vgrf(glsl_type::uint_type);
            bld.ADD(offset_reg,
                    retype(get_nir_src(instr->src[1]), BRW_REGISTER_TYPE_UD),
                    brw_imm_ud(instr->const_index[0] + 4 * first_component));
         }

         emit_untyped_write(bld, surf_index, offset_reg,
                            offset(val_reg, bld, first_component),
                            1 /* dims */, length,
                            BRW_PREDICATE_NONE);

         /* Clear the bits in the writemask that we just wrote, then try
          * again to see if more channels are left.
          */
         writemask &= (15 << (first_component + length));
      }

      break;
   }

   default:
      nir_emit_intrinsic(bld, instr);
      break;
   }
}

void
fs_visitor::nir_emit_intrinsic(const fs_builder &bld, nir_intrinsic_instr *instr)
{
   fs_reg dest;
   if (nir_intrinsic_infos[instr->intrinsic].has_dest)
      dest = get_nir_dest(instr->dest);

   switch (instr->intrinsic) {
   case nir_intrinsic_atomic_counter_inc:
   case nir_intrinsic_atomic_counter_dec:
   case nir_intrinsic_atomic_counter_read: {
      using namespace surface_access;

      /* Get the arguments of the atomic intrinsic. */
      const fs_reg offset = get_nir_src(instr->src[0]);
      const unsigned surface = (stage_prog_data->binding_table.abo_start +
                                instr->const_index[0]);
      fs_reg tmp;

      /* Emit a surface read or atomic op. */
      switch (instr->intrinsic) {
      case nir_intrinsic_atomic_counter_read:
         tmp = emit_untyped_read(bld, brw_imm_ud(surface), offset, 1, 1);
         break;

      case nir_intrinsic_atomic_counter_inc:
         tmp = emit_untyped_atomic(bld, brw_imm_ud(surface), offset, fs_reg(),
                                   fs_reg(), 1, 1, BRW_AOP_INC);
         break;

      case nir_intrinsic_atomic_counter_dec:
         tmp = emit_untyped_atomic(bld, brw_imm_ud(surface), offset, fs_reg(),
                                   fs_reg(), 1, 1, BRW_AOP_PREDEC);
         break;

      default:
         unreachable("Unreachable");
      }

      /* Assign the result. */
      bld.MOV(retype(dest, BRW_REGISTER_TYPE_UD), tmp);

      /* Mark the surface as used. */
      brw_mark_surface_used(stage_prog_data, surface);
      break;
   }

   case nir_intrinsic_image_load:
   case nir_intrinsic_image_store:
   case nir_intrinsic_image_atomic_add:
   case nir_intrinsic_image_atomic_min:
   case nir_intrinsic_image_atomic_max:
   case nir_intrinsic_image_atomic_and:
   case nir_intrinsic_image_atomic_or:
   case nir_intrinsic_image_atomic_xor:
   case nir_intrinsic_image_atomic_exchange:
   case nir_intrinsic_image_atomic_comp_swap: {
      using namespace image_access;

      /* Get the referenced image variable and type. */
      const nir_variable *var = instr->variables[0]->var;
      const glsl_type *type = var->type->without_array();
      const brw_reg_type base_type = get_image_base_type(type);

      /* Get some metadata from the image intrinsic. */
      const nir_intrinsic_info *info = &nir_intrinsic_infos[instr->intrinsic];
      const unsigned arr_dims = type->sampler_array ? 1 : 0;
      const unsigned surf_dims = type->coordinate_components() - arr_dims;
      const mesa_format format =
         (var->data.image.write_only ? MESA_FORMAT_NONE :
          _mesa_get_shader_image_format(var->data.image.format));

      /* Get the arguments of the image intrinsic. */
      const fs_reg image = get_nir_image_deref(instr->variables[0]);
      const fs_reg addr = retype(get_nir_src(instr->src[0]),
                                 BRW_REGISTER_TYPE_UD);
      const fs_reg src0 = (info->num_srcs >= 3 ?
                           retype(get_nir_src(instr->src[2]), base_type) :
                           fs_reg());
      const fs_reg src1 = (info->num_srcs >= 4 ?
                           retype(get_nir_src(instr->src[3]), base_type) :
                           fs_reg());
      fs_reg tmp;

      /* Emit an image load, store or atomic op. */
      if (instr->intrinsic == nir_intrinsic_image_load)
         tmp = emit_image_load(bld, image, addr, surf_dims, arr_dims, format);

      else if (instr->intrinsic == nir_intrinsic_image_store)
         emit_image_store(bld, image, addr, src0, surf_dims, arr_dims, format);

      else
         tmp = emit_image_atomic(bld, image, addr, src0, src1,
                                 surf_dims, arr_dims, info->dest_components,
                                 get_image_atomic_op(instr->intrinsic, type));

      /* Assign the result. */
      for (unsigned c = 0; c < info->dest_components; ++c)
         bld.MOV(offset(retype(dest, base_type), bld, c),
                 offset(tmp, bld, c));
      break;
   }

   case nir_intrinsic_memory_barrier_atomic_counter:
   case nir_intrinsic_memory_barrier_buffer:
   case nir_intrinsic_memory_barrier_image:
   case nir_intrinsic_memory_barrier: {
      const fs_reg tmp = bld.vgrf(BRW_REGISTER_TYPE_UD, 16 / dispatch_width);
      bld.emit(SHADER_OPCODE_MEMORY_FENCE, tmp)
         ->regs_written = 2;
      break;
   }

   case nir_intrinsic_group_memory_barrier:
   case nir_intrinsic_memory_barrier_shared:
      /* We treat these workgroup-level barriers as no-ops.  This should be
       * safe at present and as long as:
       *
       *  - Memory access instructions are not subsequently reordered by the
       *    compiler back-end.
       *
       *  - All threads from a given compute shader workgroup fit within a
       *    single subslice and therefore talk to the same HDC shared unit
       *    what supposedly guarantees ordering and coherency between threads
       *    from the same workgroup.  This may change in the future when we
       *    start splitting workgroups across multiple subslices.
       *
       *  - The context is not in fault-and-stream mode, which could cause
       *    memory transactions (including to SLM) prior to the barrier to be
       *    replayed after the barrier if a pagefault occurs.  This shouldn't
       *    be a problem up to and including SKL because fault-and-stream is
       *    not usable due to hardware issues, but that's likely to change in
       *    the future.
       */
      break;

   case nir_intrinsic_shader_clock: {
      /* We cannot do anything if there is an event, so ignore it for now */
      fs_reg shader_clock = get_timestamp(bld);
      const fs_reg srcs[] = { shader_clock.set_smear(0), shader_clock.set_smear(1) };

      bld.LOAD_PAYLOAD(dest, srcs, ARRAY_SIZE(srcs), 0);
      break;
   }

   case nir_intrinsic_image_size: {
      /* Get the referenced image variable and type. */
      const nir_variable *var = instr->variables[0]->var;
      const glsl_type *type = var->type->without_array();

      /* Get the size of the image. */
      const fs_reg image = get_nir_image_deref(instr->variables[0]);
      const fs_reg size = offset(image, bld, BRW_IMAGE_PARAM_SIZE_OFFSET);

      /* For 1DArray image types, the array index is stored in the Z component.
       * Fix this by swizzling the Z component to the Y component.
       */
      const bool is_1d_array_image =
                  type->sampler_dimensionality == GLSL_SAMPLER_DIM_1D &&
                  type->sampler_array;

      /* For CubeArray images, we should count the number of cubes instead
       * of the number of faces. Fix it by dividing the (Z component) by 6.
       */
      const bool is_cube_array_image =
                  type->sampler_dimensionality == GLSL_SAMPLER_DIM_CUBE &&
                  type->sampler_array;

      /* Copy all the components. */
      const nir_intrinsic_info *info = &nir_intrinsic_infos[instr->intrinsic];
      for (unsigned c = 0; c < info->dest_components; ++c) {
         if ((int)c >= type->coordinate_components()) {
             bld.MOV(offset(retype(dest, BRW_REGISTER_TYPE_D), bld, c),
                     brw_imm_d(1));
         } else if (c == 1 && is_1d_array_image) {
            bld.MOV(offset(retype(dest, BRW_REGISTER_TYPE_D), bld, c),
                    offset(size, bld, 2));
         } else if (c == 2 && is_cube_array_image) {
            bld.emit(SHADER_OPCODE_INT_QUOTIENT,
                     offset(retype(dest, BRW_REGISTER_TYPE_D), bld, c),
                     offset(size, bld, c), brw_imm_d(6));
         } else {
            bld.MOV(offset(retype(dest, BRW_REGISTER_TYPE_D), bld, c),
                    offset(size, bld, c));
         }
       }

      break;
   }

   case nir_intrinsic_image_samples:
      /* The driver does not support multi-sampled images. */
      bld.MOV(retype(dest, BRW_REGISTER_TYPE_D), brw_imm_d(1));
      break;

   case nir_intrinsic_load_uniform: {
      /* Offsets are in bytes but they should always be multiples of 4 */
      assert(instr->const_index[0] % 4 == 0);

      fs_reg src(UNIFORM, instr->const_index[0] / 4, dest.type);

      nir_const_value *const_offset = nir_src_as_const_value(instr->src[0]);
      if (const_offset) {
         /* Offsets are in bytes but they should always be multiples of 4 */
         assert(const_offset->u[0] % 4 == 0);
         src.reg_offset = const_offset->u[0] / 4;

         for (unsigned j = 0; j < instr->num_components; j++) {
            bld.MOV(offset(dest, bld, j), offset(src, bld, j));
         }
      } else {
         fs_reg indirect = retype(get_nir_src(instr->src[0]),
                                  BRW_REGISTER_TYPE_UD);

         /* We need to pass a size to the MOV_INDIRECT but we don't want it to
          * go past the end of the uniform.  In order to keep the n'th
          * component from running past, we subtract off the size of all but
          * one component of the vector.
          */
         assert(instr->const_index[1] >= instr->num_components * 4);
         unsigned read_size = instr->const_index[1] -
                              (instr->num_components - 1) * 4;

         for (unsigned j = 0; j < instr->num_components; j++) {
            bld.emit(SHADER_OPCODE_MOV_INDIRECT,
                     offset(dest, bld, j), offset(src, bld, j),
                     indirect, brw_imm_ud(read_size));
         }
      }
      break;
   }

   case nir_intrinsic_load_ubo: {
      nir_const_value *const_index = nir_src_as_const_value(instr->src[0]);
      fs_reg surf_index;

      if (const_index) {
         const unsigned index = stage_prog_data->binding_table.ubo_start +
                                const_index->u[0];
         surf_index = brw_imm_ud(index);
         brw_mark_surface_used(prog_data, index);
      } else {
         /* The block index is not a constant. Evaluate the index expression
          * per-channel and add the base UBO index; we have to select a value
          * from any live channel.
          */
         surf_index = vgrf(glsl_type::uint_type);
         bld.ADD(surf_index, get_nir_src(instr->src[0]),
                 brw_imm_ud(stage_prog_data->binding_table.ubo_start));
         surf_index = bld.emit_uniformize(surf_index);

         /* Assume this may touch any UBO. It would be nice to provide
          * a tighter bound, but the array information is already lowered away.
          */
         brw_mark_surface_used(prog_data,
                               stage_prog_data->binding_table.ubo_start +
                               nir->info.num_ubos - 1);
      }

      nir_const_value *const_offset = nir_src_as_const_value(instr->src[1]);
      if (const_offset == NULL) {
         fs_reg base_offset = retype(get_nir_src(instr->src[1]),
                                     BRW_REGISTER_TYPE_D);

         for (int i = 0; i < instr->num_components; i++)
            VARYING_PULL_CONSTANT_LOAD(bld, offset(dest, bld, i), surf_index,
                                       base_offset, i * 4);
      } else {
         fs_reg packed_consts = vgrf(glsl_type::float_type);
         packed_consts.type = dest.type;

         struct brw_reg const_offset_reg = brw_imm_ud(const_offset->u[0] & ~15);
         bld.emit(FS_OPCODE_UNIFORM_PULL_CONSTANT_LOAD, packed_consts,
                  surf_index, const_offset_reg);

         for (unsigned i = 0; i < instr->num_components; i++) {
            packed_consts.set_smear(const_offset->u[0] % 16 / 4 + i);

            /* The std140 packing rules don't allow vectors to cross 16-byte
             * boundaries, and a reg is 32 bytes.
             */
            assert(packed_consts.subreg_offset < 32);

            bld.MOV(dest, packed_consts);
            dest = offset(dest, bld, 1);
         }
      }
      break;
   }

   case nir_intrinsic_load_ssbo: {
      assert(devinfo->gen >= 7);

      nir_const_value *const_uniform_block =
         nir_src_as_const_value(instr->src[0]);

      fs_reg surf_index;
      if (const_uniform_block) {
         unsigned index = stage_prog_data->binding_table.ssbo_start +
                          const_uniform_block->u[0];
         surf_index = brw_imm_ud(index);
         brw_mark_surface_used(prog_data, index);
      } else {
         surf_index = vgrf(glsl_type::uint_type);
         bld.ADD(surf_index, get_nir_src(instr->src[0]),
                 brw_imm_ud(stage_prog_data->binding_table.ssbo_start));

         /* Assume this may touch any UBO. It would be nice to provide
          * a tighter bound, but the array information is already lowered away.
          */
         brw_mark_surface_used(prog_data,
                               stage_prog_data->binding_table.ssbo_start +
                               nir->info.num_ssbos - 1);
      }

      fs_reg offset_reg;
      nir_const_value *const_offset = nir_src_as_const_value(instr->src[1]);
      if (const_offset) {
         offset_reg = brw_imm_ud(const_offset->u[0]);
      } else {
         offset_reg = get_nir_src(instr->src[1]);
      }

      /* Read the vector */
      fs_reg read_result = emit_untyped_read(bld, surf_index, offset_reg,
                                             1 /* dims */,
                                             instr->num_components,
                                             BRW_PREDICATE_NONE);
      read_result.type = dest.type;
      for (int i = 0; i < instr->num_components; i++)
         bld.MOV(offset(dest, bld, i), offset(read_result, bld, i));

      break;
   }

   case nir_intrinsic_load_input: {
      fs_reg src;
      if (stage == MESA_SHADER_VERTEX) {
         src = fs_reg(ATTR, instr->const_index[0], dest.type);
      } else {
         src = offset(retype(nir_inputs, dest.type), bld,
                      instr->const_index[0]);
      }

      nir_const_value *const_offset = nir_src_as_const_value(instr->src[0]);
      assert(const_offset && "Indirect input loads not allowed");
      src = offset(src, bld, const_offset->u[0]);

      for (unsigned j = 0; j < instr->num_components; j++) {
         bld.MOV(offset(dest, bld, j), offset(src, bld, j));
      }
      break;
   }

   case nir_intrinsic_store_ssbo: {
      assert(devinfo->gen >= 7);

      /* Block index */
      fs_reg surf_index;
      nir_const_value *const_uniform_block =
         nir_src_as_const_value(instr->src[1]);
      if (const_uniform_block) {
         unsigned index = stage_prog_data->binding_table.ssbo_start +
                          const_uniform_block->u[0];
         surf_index = brw_imm_ud(index);
         brw_mark_surface_used(prog_data, index);
      } else {
         surf_index = vgrf(glsl_type::uint_type);
         bld.ADD(surf_index, get_nir_src(instr->src[1]),
                  brw_imm_ud(stage_prog_data->binding_table.ssbo_start));

         brw_mark_surface_used(prog_data,
                               stage_prog_data->binding_table.ssbo_start +
                               nir->info.num_ssbos - 1);
      }

      /* Value */
      fs_reg val_reg = get_nir_src(instr->src[0]);

      /* Writemask */
      unsigned writemask = instr->const_index[0];

      /* Combine groups of consecutive enabled channels in one write
       * message. We use ffs to find the first enabled channel and then ffs on
       * the bit-inverse, down-shifted writemask to determine the length of
       * the block of enabled bits.
       */
      while (writemask) {
         unsigned first_component = ffs(writemask) - 1;
         unsigned length = ffs(~(writemask >> first_component)) - 1;

         fs_reg offset_reg;
         nir_const_value *const_offset = nir_src_as_const_value(instr->src[2]);
         if (const_offset) {
            offset_reg = brw_imm_ud(const_offset->u[0] + 4 * first_component);
         } else {
            offset_reg = vgrf(glsl_type::uint_type);
            bld.ADD(offset_reg,
                    retype(get_nir_src(instr->src[2]), BRW_REGISTER_TYPE_UD),
                    brw_imm_ud(4 * first_component));
         }

         emit_untyped_write(bld, surf_index, offset_reg,
                            offset(val_reg, bld, first_component),
                            1 /* dims */, length,
                            BRW_PREDICATE_NONE);

         /* Clear the bits in the writemask that we just wrote, then try
          * again to see if more channels are left.
          */
         writemask &= (15 << (first_component + length));
      }
      break;
   }

   case nir_intrinsic_store_output: {
      fs_reg src = get_nir_src(instr->src[0]);
      fs_reg new_dest = offset(retype(nir_outputs, src.type), bld,
                               instr->const_index[0]);

      nir_const_value *const_offset = nir_src_as_const_value(instr->src[1]);
      assert(const_offset && "Indirect output stores not allowed");
      new_dest = offset(new_dest, bld, const_offset->u[0]);

      for (unsigned j = 0; j < instr->num_components; j++) {
         bld.MOV(offset(new_dest, bld, j), offset(src, bld, j));
      }
      break;
   }

   case nir_intrinsic_ssbo_atomic_add:
      nir_emit_ssbo_atomic(bld, BRW_AOP_ADD, instr);
      break;
   case nir_intrinsic_ssbo_atomic_imin:
      nir_emit_ssbo_atomic(bld, BRW_AOP_IMIN, instr);
      break;
   case nir_intrinsic_ssbo_atomic_umin:
      nir_emit_ssbo_atomic(bld, BRW_AOP_UMIN, instr);
      break;
   case nir_intrinsic_ssbo_atomic_imax:
      nir_emit_ssbo_atomic(bld, BRW_AOP_IMAX, instr);
      break;
   case nir_intrinsic_ssbo_atomic_umax:
      nir_emit_ssbo_atomic(bld, BRW_AOP_UMAX, instr);
      break;
   case nir_intrinsic_ssbo_atomic_and:
      nir_emit_ssbo_atomic(bld, BRW_AOP_AND, instr);
      break;
   case nir_intrinsic_ssbo_atomic_or:
      nir_emit_ssbo_atomic(bld, BRW_AOP_OR, instr);
      break;
   case nir_intrinsic_ssbo_atomic_xor:
      nir_emit_ssbo_atomic(bld, BRW_AOP_XOR, instr);
      break;
   case nir_intrinsic_ssbo_atomic_exchange:
      nir_emit_ssbo_atomic(bld, BRW_AOP_MOV, instr);
      break;
   case nir_intrinsic_ssbo_atomic_comp_swap:
      nir_emit_ssbo_atomic(bld, BRW_AOP_CMPWR, instr);
      break;

   case nir_intrinsic_get_buffer_size: {
      nir_const_value *const_uniform_block = nir_src_as_const_value(instr->src[0]);
      unsigned ssbo_index = const_uniform_block ? const_uniform_block->u[0] : 0;
      int reg_width = dispatch_width / 8;

      /* Set LOD = 0 */
      fs_reg source = brw_imm_d(0);

      int mlen = 1 * reg_width;

      /* A resinfo's sampler message is used to get the buffer size.
       * The SIMD8's writeback message consists of four registers and
       * SIMD16's writeback message consists of 8 destination registers
       * (two per each component), although we are only interested on the
       * first component, where resinfo returns the buffer size for
       * SURFTYPE_BUFFER.
       */
      int regs_written = 4 * mlen;
      fs_reg src_payload = fs_reg(VGRF, alloc.allocate(mlen),
                                  BRW_REGISTER_TYPE_UD);
      bld.LOAD_PAYLOAD(src_payload, &source, 1, 0);
      fs_reg buffer_size = fs_reg(VGRF, alloc.allocate(regs_written),
                                  BRW_REGISTER_TYPE_UD);
      const unsigned index = prog_data->binding_table.ssbo_start + ssbo_index;
      fs_inst *inst = bld.emit(FS_OPCODE_GET_BUFFER_SIZE, buffer_size,
                               src_payload, brw_imm_ud(index));
      inst->header_size = 0;
      inst->mlen = mlen;
      inst->regs_written = regs_written;
      bld.emit(inst);
      bld.MOV(retype(dest, buffer_size.type), buffer_size);

      brw_mark_surface_used(prog_data, index);
      break;
   }

   default:
      unreachable("unknown intrinsic");
   }
}

void
fs_visitor::nir_emit_ssbo_atomic(const fs_builder &bld,
                                 int op, nir_intrinsic_instr *instr)
{
   fs_reg dest;
   if (nir_intrinsic_infos[instr->intrinsic].has_dest)
      dest = get_nir_dest(instr->dest);

   fs_reg surface;
   nir_const_value *const_surface = nir_src_as_const_value(instr->src[0]);
   if (const_surface) {
      unsigned surf_index = stage_prog_data->binding_table.ssbo_start +
                            const_surface->u[0];
      surface = brw_imm_ud(surf_index);
      brw_mark_surface_used(prog_data, surf_index);
   } else {
      surface = vgrf(glsl_type::uint_type);
      bld.ADD(surface, get_nir_src(instr->src[0]),
              brw_imm_ud(stage_prog_data->binding_table.ssbo_start));

      /* Assume this may touch any SSBO. This is the same we do for other
       * UBO/SSBO accesses with non-constant surface.
       */
      brw_mark_surface_used(prog_data,
                            stage_prog_data->binding_table.ssbo_start +
                            nir->info.num_ssbos - 1);
   }

   fs_reg offset = get_nir_src(instr->src[1]);
   fs_reg data1 = get_nir_src(instr->src[2]);
   fs_reg data2;
   if (op == BRW_AOP_CMPWR)
      data2 = get_nir_src(instr->src[3]);

   /* Emit the actual atomic operation operation */

   fs_reg atomic_result =
      surface_access::emit_untyped_atomic(bld, surface, offset,
                                          data1, data2,
                                          1 /* dims */, 1 /* rsize */,
                                          op,
                                          BRW_PREDICATE_NONE);
   dest.type = atomic_result.type;
   bld.MOV(dest, atomic_result);
}

void
fs_visitor::nir_emit_shared_atomic(const fs_builder &bld,
                                   int op, nir_intrinsic_instr *instr)
{
   fs_reg dest;
   if (nir_intrinsic_infos[instr->intrinsic].has_dest)
      dest = get_nir_dest(instr->dest);

   fs_reg surface = brw_imm_ud(GEN7_BTI_SLM);
   fs_reg offset = get_nir_src(instr->src[0]);
   fs_reg data1 = get_nir_src(instr->src[1]);
   fs_reg data2;
   if (op == BRW_AOP_CMPWR)
      data2 = get_nir_src(instr->src[2]);

   /* Emit the actual atomic operation operation */

   fs_reg atomic_result =
      surface_access::emit_untyped_atomic(bld, surface, offset,
                                          data1, data2,
                                          1 /* dims */, 1 /* rsize */,
                                          op,
                                          BRW_PREDICATE_NONE);
   dest.type = atomic_result.type;
   bld.MOV(dest, atomic_result);
}

void
fs_visitor::nir_emit_texture(const fs_builder &bld, nir_tex_instr *instr)
{
   unsigned texture = instr->texture_index;
   unsigned sampler = instr->sampler_index;
   fs_reg texture_reg(brw_imm_ud(texture));
   fs_reg sampler_reg(brw_imm_ud(sampler));

   int gather_component = instr->component;

   bool is_cube_array = instr->sampler_dim == GLSL_SAMPLER_DIM_CUBE &&
                        instr->is_array;

   int lod_components = 0;
   int UNUSED offset_components = 0;

   fs_reg coordinate, shadow_comparitor, lod, lod2, sample_index, mcs, tex_offset;

   /* Our hardware requires a LOD for buffer textures */
   if (instr->sampler_dim == GLSL_SAMPLER_DIM_BUF)
      lod = brw_imm_d(0);

   for (unsigned i = 0; i < instr->num_srcs; i++) {
      fs_reg src = get_nir_src(instr->src[i].src);
      switch (instr->src[i].src_type) {
      case nir_tex_src_bias:
         lod = retype(src, BRW_REGISTER_TYPE_F);
         break;
      case nir_tex_src_comparitor:
         shadow_comparitor = retype(src, BRW_REGISTER_TYPE_F);
         break;
      case nir_tex_src_coord:
         switch (instr->op) {
         case nir_texop_txf:
         case nir_texop_txf_ms:
         case nir_texop_samples_identical:
            coordinate = retype(src, BRW_REGISTER_TYPE_D);
            break;
         default:
            coordinate = retype(src, BRW_REGISTER_TYPE_F);
            break;
         }
         break;
      case nir_tex_src_ddx:
         lod = retype(src, BRW_REGISTER_TYPE_F);
         lod_components = nir_tex_instr_src_size(instr, i);
         break;
      case nir_tex_src_ddy:
         lod2 = retype(src, BRW_REGISTER_TYPE_F);
         break;
      case nir_tex_src_lod:
         switch (instr->op) {
         case nir_texop_txs:
            lod = retype(src, BRW_REGISTER_TYPE_UD);
            break;
         case nir_texop_txf:
            lod = retype(src, BRW_REGISTER_TYPE_D);
            break;
         default:
            lod = retype(src, BRW_REGISTER_TYPE_F);
            break;
         }
         break;
      case nir_tex_src_ms_index:
         sample_index = retype(src, BRW_REGISTER_TYPE_UD);
         break;
      case nir_tex_src_offset:
         tex_offset = retype(src, BRW_REGISTER_TYPE_D);
         if (instr->is_array)
            offset_components = instr->coord_components - 1;
         else
            offset_components = instr->coord_components;
         break;
      case nir_tex_src_projector:
         unreachable("should be lowered");

      case nir_tex_src_texture_offset: {
         /* Figure out the highest possible texture index and mark it as used */
         uint32_t max_used = texture + instr->texture_array_size - 1;
         if (instr->op == nir_texop_tg4 && devinfo->gen < 8) {
            max_used += stage_prog_data->binding_table.gather_texture_start;
         } else {
            max_used += stage_prog_data->binding_table.texture_start;
         }
         brw_mark_surface_used(prog_data, max_used);

         /* Emit code to evaluate the actual indexing expression */
         texture_reg = vgrf(glsl_type::uint_type);
         bld.ADD(texture_reg, src, brw_imm_ud(texture));
         texture_reg = bld.emit_uniformize(texture_reg);
         break;
      }

      case nir_tex_src_sampler_offset: {
         /* Emit code to evaluate the actual indexing expression */
         sampler_reg = vgrf(glsl_type::uint_type);
         bld.ADD(sampler_reg, src, brw_imm_ud(sampler));
         sampler_reg = bld.emit_uniformize(sampler_reg);
         break;
      }

      default:
         unreachable("unknown texture source");
      }
   }

   if (instr->op == nir_texop_txf_ms ||
       instr->op == nir_texop_samples_identical) {
      if (devinfo->gen >= 7 &&
          key_tex->compressed_multisample_layout_mask & (1 << texture)) {
         mcs = emit_mcs_fetch(coordinate, instr->coord_components, texture_reg);
      } else {
         mcs = brw_imm_ud(0u);
      }
   }

   for (unsigned i = 0; i < 3; i++) {
      if (instr->const_offset[i] != 0) {
         assert(offset_components == 0);
         tex_offset = brw_imm_ud(brw_texture_offset(instr->const_offset, 3));
         break;
      }
   }

   enum glsl_base_type dest_base_type =
     brw_glsl_base_type_for_nir_type (instr->dest_type);

   const glsl_type *dest_type =
      glsl_type::get_instance(dest_base_type, nir_tex_instr_dest_size(instr),
                              1);

   ir_texture_opcode op;
   switch (instr->op) {
   case nir_texop_lod: op = ir_lod; break;
   case nir_texop_query_levels: op = ir_query_levels; break;
   case nir_texop_tex: op = ir_tex; break;
   case nir_texop_tg4: op = ir_tg4; break;
   case nir_texop_txb: op = ir_txb; break;
   case nir_texop_txd: op = ir_txd; break;
   case nir_texop_txf: op = ir_txf; break;
   case nir_texop_txf_ms: op = ir_txf_ms; break;
   case nir_texop_txl: op = ir_txl; break;
   case nir_texop_txs: op = ir_txs; break;
   case nir_texop_texture_samples: {
      fs_reg dst = retype(get_nir_dest(instr->dest), BRW_REGISTER_TYPE_D);
      fs_inst *inst = bld.emit(SHADER_OPCODE_SAMPLEINFO, dst,
                               bld.vgrf(BRW_REGISTER_TYPE_D, 1),
                               texture_reg, texture_reg);
      inst->mlen = 1;
      inst->header_size = 1;
      inst->base_mrf = -1;
      return;
   }
   case nir_texop_samples_identical: op = ir_samples_identical; break;
   default:
      unreachable("unknown texture opcode");
   }

   emit_texture(op, dest_type, coordinate, instr->coord_components,
                shadow_comparitor, lod, lod2, lod_components, sample_index,
<<<<<<< HEAD
                tex_offset, mcs, gather_component,
                is_cube_array, texture, texture_reg, sampler, sampler_reg);
=======
                tex_offset, mcs, gather_component, is_cube_array,
                texture, texture_reg, sampler, sampler_reg);
>>>>>>> d03e5d52

   fs_reg dest = get_nir_dest(instr->dest);
   dest.type = this->result.type;
   unsigned num_components = nir_tex_instr_dest_size(instr);
   emit_percomp(bld, fs_inst(BRW_OPCODE_MOV, bld.dispatch_width(),
                             dest, this->result),
                (1 << num_components) - 1);
}

void
fs_visitor::nir_emit_jump(const fs_builder &bld, nir_jump_instr *instr)
{
   switch (instr->type) {
   case nir_jump_break:
      bld.emit(BRW_OPCODE_BREAK);
      break;
   case nir_jump_continue:
      bld.emit(BRW_OPCODE_CONTINUE);
      break;
   case nir_jump_return:
   default:
      unreachable("unknown jump");
   }
}<|MERGE_RESOLUTION|>--- conflicted
+++ resolved
@@ -3196,13 +3196,8 @@
 
    emit_texture(op, dest_type, coordinate, instr->coord_components,
                 shadow_comparitor, lod, lod2, lod_components, sample_index,
-<<<<<<< HEAD
-                tex_offset, mcs, gather_component,
-                is_cube_array, texture, texture_reg, sampler, sampler_reg);
-=======
                 tex_offset, mcs, gather_component, is_cube_array,
                 texture, texture_reg, sampler, sampler_reg);
->>>>>>> d03e5d52
 
    fs_reg dest = get_nir_dest(instr->dest);
    dest.type = this->result.type;
