#ifndef _RADEON_CHIPSET_H
#define _RADEON_CHIPSET_H
/* Including xf86PciInfo.h introduces a bunch of errors...
 */

/* General chip classes:
 * r100 includes R100, RV100, RV200, RS100, RS200, RS250.
 * r200 includes R200, RV250, RV280, RS300.
 * r300 includes R300, RV350, RV370.
 * (RS* denotes IGP)
 */
#define PCI_CHIP_RV380_3150		0x3150
#define PCI_CHIP_RV380_3152		0x3152
#define PCI_CHIP_RV380_3154		0x3154
#define PCI_CHIP_RV380_3E50		0x3E50
#define PCI_CHIP_RV380_3E54		0x3E54
#define PCI_CHIP_RS100_4136		0x4136
#define PCI_CHIP_RS200_4137		0x4137
#define PCI_CHIP_R300_AD		0x4144
#define PCI_CHIP_R300_AE		0x4145
#define PCI_CHIP_R300_AF		0x4146
#define PCI_CHIP_R300_AG		0x4147
#define PCI_CHIP_R350_AH                0x4148
#define PCI_CHIP_R350_AI                0x4149
#define PCI_CHIP_R350_AJ                0x414A
#define PCI_CHIP_R350_AK                0x414B
#define PCI_CHIP_RV350_AP               0x4150
#define PCI_CHIP_RV350_AQ               0x4151
#define PCI_CHIP_RV350_AR               0x4152
#define PCI_CHIP_RV350_AS               0x4153
#define PCI_CHIP_RV350_AT               0x4154
#define PCI_CHIP_RV350_AU		0x4155
#define PCI_CHIP_RV350_AV               0x4156
#define PCI_CHIP_RS250_4237		0x4237
#define PCI_CHIP_R200_BB		0x4242
#define PCI_CHIP_R200_BC		0x4243
#define PCI_CHIP_RS100_4336		0x4336
#define PCI_CHIP_RS200_4337		0x4337
#define PCI_CHIP_RS250_4437		0x4437
#define PCI_CHIP_RV250_If		0x4966
#define PCI_CHIP_RV250_Ig		0x4967
#define PCI_CHIP_R420_JH		0x4A48
#define PCI_CHIP_R420_JI		0x4A49
#define PCI_CHIP_R420_JJ		0x4A4A
#define PCI_CHIP_R420_JK		0x4A4B
#define PCI_CHIP_R420_JL		0x4A4C
#define PCI_CHIP_R420_JM		0x4A4D
#define PCI_CHIP_R420_JN		0x4A4E
#define PCI_CHIP_R420_JO		0x4A4F
#define PCI_CHIP_R420_JP		0x4A50
#define PCI_CHIP_R420_JT		0x4A54
#define PCI_CHIP_R481_4B49		0x4B49
#define PCI_CHIP_R481_4B4A		0x4B4A
#define PCI_CHIP_R481_4B4B		0x4B4B
#define PCI_CHIP_R481_4B4C		0x4B4C
#define PCI_CHIP_RADEON_LW		0x4C57
#define PCI_CHIP_RADEON_LX		0x4C58
#define PCI_CHIP_RADEON_LY		0x4C59
#define PCI_CHIP_RADEON_LZ		0x4C5A
#define PCI_CHIP_RV250_Ld		0x4C64
#define PCI_CHIP_RV250_Lf		0x4C66
#define PCI_CHIP_RV250_Lg		0x4C67
#define PCI_CHIP_R300_ND		0x4E44
#define PCI_CHIP_R300_NE		0x4E45
#define PCI_CHIP_R300_NF		0x4E46
#define PCI_CHIP_R300_NG		0x4E47
#define PCI_CHIP_R350_NH                0x4E48
#define PCI_CHIP_R350_NI                0x4E49  
#define PCI_CHIP_R360_NJ                0x4E4A  
#define PCI_CHIP_R350_NK                0x4E4B  
#define PCI_CHIP_RV350_NP               0x4E50
#define PCI_CHIP_RV350_NQ               0x4E51
#define PCI_CHIP_RV350_NR               0x4E52
#define PCI_CHIP_RV350_NS               0x4E53
#define PCI_CHIP_RV350_NT               0x4E54
#define PCI_CHIP_RV350_NV               0x4E56
#define PCI_CHIP_RADEON_QD		0x5144
#define PCI_CHIP_RADEON_QE		0x5145
#define PCI_CHIP_RADEON_QF		0x5146
#define PCI_CHIP_RADEON_QG		0x5147
#define PCI_CHIP_R200_QH		0x5148
#define PCI_CHIP_R200_QL		0x514C
#define PCI_CHIP_R200_QM		0x514D
#define PCI_CHIP_RV200_QW		0x5157
#define PCI_CHIP_RV200_QX		0x5158
#define PCI_CHIP_RADEON_QY		0x5159
#define PCI_CHIP_RADEON_QZ		0x515A
#define PCI_CHIP_RN50_515E		0x515E
#define PCI_CHIP_RV370_5460		0x5460
#define PCI_CHIP_RV370_5462		0x5462
#define PCI_CHIP_RV370_5464		0x5464
#define PCI_CHIP_R423_UH		0x5548
#define PCI_CHIP_R423_UI		0x5549
#define PCI_CHIP_R423_UJ		0x554A
#define PCI_CHIP_R423_UK		0x554B
#define PCI_CHIP_R430_554C		0x554C
#define PCI_CHIP_R430_554D		0x554D
#define PCI_CHIP_R430_554E		0x554E
#define PCI_CHIP_R430_554F		0x554F
#define PCI_CHIP_R423_5550		0x5550
#define PCI_CHIP_R423_UQ		0x5551
#define PCI_CHIP_R423_UR		0x5552
#define PCI_CHIP_R423_UT		0x5554
#define PCI_CHIP_RV410_564A		0x564A
#define PCI_CHIP_RV410_564B		0x564B
#define PCI_CHIP_RV410_564F		0x564F
#define PCI_CHIP_RV410_5652		0x5652
#define PCI_CHIP_RV410_5653		0x5653
#define PCI_CHIP_RS300_5834		0x5834
#define PCI_CHIP_RS300_5835		0x5835
#define PCI_CHIP_RS480_5954		0x5954
#define PCI_CHIP_RS480_5955		0x5955
#define PCI_CHIP_RV280_5960		0x5960
#define PCI_CHIP_RV280_5961		0x5961
#define PCI_CHIP_RV280_5962		0x5962
#define PCI_CHIP_RV280_5964		0x5964
#define PCI_CHIP_RV280_5965		0x5965
#define PCI_CHIP_RN50_5969		0x5969
#define PCI_CHIP_RS482_5974		0x5974
#define PCI_CHIP_RS482_5975		0x5975
#define PCI_CHIP_RS400_5A41		0x5A41
#define PCI_CHIP_RS400_5A42		0x5A42
#define PCI_CHIP_RC410_5A61		0x5A61
#define PCI_CHIP_RC410_5A62		0x5A62
#define PCI_CHIP_RV370_5B60		0x5B60
#define PCI_CHIP_RV370_5B62		0x5B62
#define PCI_CHIP_RV370_5B63		0x5B63
#define PCI_CHIP_RV370_5B64		0x5B64
#define PCI_CHIP_RV370_5B65		0x5B65
#define PCI_CHIP_RV370_5657		0x5657
#define PCI_CHIP_RV280_5C61		0x5C61
#define PCI_CHIP_RV280_5C63		0x5C63
#define PCI_CHIP_R430_5D48		0x5D48
#define PCI_CHIP_R430_5D49		0x5D49
#define PCI_CHIP_R430_5D4A		0x5D4A
#define PCI_CHIP_R480_5D4C		0x5D4C
#define PCI_CHIP_R480_5D4D		0x5D4D
#define PCI_CHIP_R480_5D4E		0x5D4E
#define PCI_CHIP_R480_5D4F		0x5D4F
#define PCI_CHIP_R480_5D50		0x5D50
#define PCI_CHIP_R480_5D52		0x5D52
#define PCI_CHIP_R423_5D57		0x5D57
#define PCI_CHIP_RV410_5E48		0x5E48
#define PCI_CHIP_RV410_5E4A		0x5E4A
#define PCI_CHIP_RV410_5E4B		0x5E4B
#define PCI_CHIP_RV410_5E4C		0x5E4C
#define PCI_CHIP_RV410_5E4D		0x5E4D
#define PCI_CHIP_RV410_5E4F		0x5E4F

<<<<<<< HEAD
#define PCI_CHIP_RV530_71C4		0x71C4
#define PCI_CHIP_RV530_71D5		0x71D5
=======
#define PCI_CHIP_R520_7100              0x7100
#define PCI_CHIP_R520_7101              0x7101
#define PCI_CHIP_R520_7102              0x7102
#define PCI_CHIP_R520_7103              0x7103
#define PCI_CHIP_R520_7104              0x7104
#define PCI_CHIP_R520_7105              0x7105
#define PCI_CHIP_R520_7106              0x7106
#define PCI_CHIP_R520_7108              0x7108
#define PCI_CHIP_R520_7109              0x7109
#define PCI_CHIP_R520_710A              0x710A
#define PCI_CHIP_R520_710B              0x710B
#define PCI_CHIP_R520_710C              0x710C
#define PCI_CHIP_R520_710E              0x710E
#define PCI_CHIP_R520_710F              0x710F
#define PCI_CHIP_RV515_7140             0x7140
#define PCI_CHIP_RV515_7141             0x7141
#define PCI_CHIP_RV515_7142             0x7142
#define PCI_CHIP_RV515_7143             0x7143
#define PCI_CHIP_RV515_7144             0x7144
#define PCI_CHIP_RV515_7145             0x7145
#define PCI_CHIP_RV515_7146             0x7146
#define PCI_CHIP_RV515_7147             0x7147
#define PCI_CHIP_RV515_7149             0x7149
#define PCI_CHIP_RV515_714A             0x714A
#define PCI_CHIP_RV515_714B             0x714B
#define PCI_CHIP_RV515_714C             0x714C
#define PCI_CHIP_RV515_714D             0x714D
#define PCI_CHIP_RV515_714E             0x714E
#define PCI_CHIP_RV515_714F             0x714F
#define PCI_CHIP_RV515_7151             0x7151
#define PCI_CHIP_RV515_7152             0x7152
#define PCI_CHIP_RV515_7153             0x7153
#define PCI_CHIP_RV515_715E             0x715E
#define PCI_CHIP_RV515_715F             0x715F
#define PCI_CHIP_RV515_7180             0x7180
#define PCI_CHIP_RV515_7181             0x7181
#define PCI_CHIP_RV515_7183             0x7183
#define PCI_CHIP_RV515_7186             0x7186
#define PCI_CHIP_RV515_7187             0x7187
#define PCI_CHIP_RV515_7188             0x7188
#define PCI_CHIP_RV515_718A             0x718A
#define PCI_CHIP_RV515_718B             0x718B
#define PCI_CHIP_RV515_718C             0x718C
#define PCI_CHIP_RV515_718D             0x718D
#define PCI_CHIP_RV515_718F             0x718F
#define PCI_CHIP_RV515_7193             0x7193
#define PCI_CHIP_RV515_7196             0x7196
#define PCI_CHIP_RV515_719B             0x719B
#define PCI_CHIP_RV515_719F             0x719F
#define PCI_CHIP_RV530_71C0             0x71C0
#define PCI_CHIP_RV530_71C1             0x71C1
#define PCI_CHIP_RV530_71C2             0x71C2
#define PCI_CHIP_RV530_71C3             0x71C3
#define PCI_CHIP_RV530_71C4             0x71C4
#define PCI_CHIP_RV530_71C5             0x71C5
#define PCI_CHIP_RV530_71C6             0x71C6
#define PCI_CHIP_RV530_71C7             0x71C7
#define PCI_CHIP_RV530_71CD             0x71CD
#define PCI_CHIP_RV530_71CE             0x71CE
#define PCI_CHIP_RV530_71D2             0x71D2
#define PCI_CHIP_RV530_71D4             0x71D4
#define PCI_CHIP_RV530_71D5             0x71D5
#define PCI_CHIP_RV530_71D6             0x71D6
#define PCI_CHIP_RV530_71DA             0x71DA
#define PCI_CHIP_RV530_71DE             0x71DE
#define PCI_CHIP_RV515_7200             0x7200
#define PCI_CHIP_RV515_7210             0x7210
#define PCI_CHIP_RV515_7211             0x7211
#define PCI_CHIP_R580_7240              0x7240
#define PCI_CHIP_R580_7243              0x7243
#define PCI_CHIP_R580_7244              0x7244
#define PCI_CHIP_R580_7245              0x7245
#define PCI_CHIP_R580_7246              0x7246
#define PCI_CHIP_R580_7247              0x7247
#define PCI_CHIP_R580_7248              0x7248
#define PCI_CHIP_R580_7249              0x7249
#define PCI_CHIP_R580_724A              0x724A
#define PCI_CHIP_R580_724B              0x724B
#define PCI_CHIP_R580_724C              0x724C
#define PCI_CHIP_R580_724D              0x724D
#define PCI_CHIP_R580_724E              0x724E
#define PCI_CHIP_R580_724F              0x724F
#define PCI_CHIP_RV570_7280             0x7280
#define PCI_CHIP_RV560_7281             0x7281
#define PCI_CHIP_RV560_7283             0x7283
#define PCI_CHIP_R580_7284              0x7284
#define PCI_CHIP_RV560_7287             0x7287
#define PCI_CHIP_RV570_7288             0x7288
#define PCI_CHIP_RV570_7289             0x7289
#define PCI_CHIP_RV570_728B             0x728B
#define PCI_CHIP_RV570_728C             0x728C
#define PCI_CHIP_RV560_7290             0x7290
#define PCI_CHIP_RV560_7291             0x7291
#define PCI_CHIP_RV560_7293             0x7293
#define PCI_CHIP_RV560_7297             0x7297
>>>>>>> 1226aba1

#define PCI_CHIP_RS350_7834		0x7834
#define PCI_CHIP_RS350_7835		0x7835
#define PCI_CHIP_RS690_791E             0x791E
#define PCI_CHIP_RS690_791F             0x791F
#define PCI_CHIP_RS740_796C             0x796C
#define PCI_CHIP_RS740_796D             0x796D
#define PCI_CHIP_RS740_796E             0x796E
#define PCI_CHIP_RS740_796F             0x796F


enum {
   CHIP_FAMILY_R100,
   CHIP_FAMILY_RV100,
   CHIP_FAMILY_RS100,
   CHIP_FAMILY_RV200,
   CHIP_FAMILY_RS200,
   CHIP_FAMILY_R200,
   CHIP_FAMILY_RV250,
   CHIP_FAMILY_RS300,
   CHIP_FAMILY_RV280,
   CHIP_FAMILY_R300,
   CHIP_FAMILY_R350,
   CHIP_FAMILY_RV350,
   CHIP_FAMILY_RV380,
   CHIP_FAMILY_R420,
   CHIP_FAMILY_RV410,
   CHIP_FAMILY_RS400,
   CHIP_FAMILY_RS690,
<<<<<<< HEAD
   CHIP_FAMILY_RV515,
   CHIP_FAMILY_R520,
=======
   CHIP_FAMILY_RS740,
   CHIP_FAMILY_RV515,
   CHIP_FAMILY_R520,
   CHIP_FAMILY_RV530,
   CHIP_FAMILY_R580,
   CHIP_FAMILY_RV560,
   CHIP_FAMILY_RV570,
>>>>>>> 1226aba1
   CHIP_FAMILY_LAST
};

/* General classes of Radeons, as described above the device ID section */
#define RADEON_CLASS_R100		(0 << 0)
#define RADEON_CLASS_R200		(1 << 0)
#define RADEON_CLASS_R300		(2 << 0)
#define RADEON_CLASS_MASK		(3 << 0)

#define RADEON_CHIPSET_TCL		(1 << 2)	/* tcl support - any radeon */
#define RADEON_CHIPSET_BROKEN_STENCIL	(1 << 3)	/* r100 stencil bug */
#define R200_CHIPSET_YCBCR_BROKEN	(1 << 4)	/* r200 ycbcr bug */

#endif /* _RADEON_CHIPSET_H */<|MERGE_RESOLUTION|>--- conflicted
+++ resolved
@@ -147,10 +147,6 @@
 #define PCI_CHIP_RV410_5E4D		0x5E4D
 #define PCI_CHIP_RV410_5E4F		0x5E4F
 
-<<<<<<< HEAD
-#define PCI_CHIP_RV530_71C4		0x71C4
-#define PCI_CHIP_RV530_71D5		0x71D5
-=======
 #define PCI_CHIP_R520_7100              0x7100
 #define PCI_CHIP_R520_7101              0x7101
 #define PCI_CHIP_R520_7102              0x7102
@@ -246,7 +242,6 @@
 #define PCI_CHIP_RV560_7291             0x7291
 #define PCI_CHIP_RV560_7293             0x7293
 #define PCI_CHIP_RV560_7297             0x7297
->>>>>>> 1226aba1
 
 #define PCI_CHIP_RS350_7834		0x7834
 #define PCI_CHIP_RS350_7835		0x7835
@@ -276,10 +271,6 @@
    CHIP_FAMILY_RV410,
    CHIP_FAMILY_RS400,
    CHIP_FAMILY_RS690,
-<<<<<<< HEAD
-   CHIP_FAMILY_RV515,
-   CHIP_FAMILY_R520,
-=======
    CHIP_FAMILY_RS740,
    CHIP_FAMILY_RV515,
    CHIP_FAMILY_R520,
@@ -287,7 +278,6 @@
    CHIP_FAMILY_R580,
    CHIP_FAMILY_RV560,
    CHIP_FAMILY_RV570,
->>>>>>> 1226aba1
    CHIP_FAMILY_LAST
 };
 
